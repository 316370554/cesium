attribute vec3 position3D;
attribute vec2 textureCoordinates;
attribute vec2 position2D;

uniform float u_morphTime;
uniform int u_mode;

uniform vec3 u_center3D;
uniform vec2 u_center2D;
uniform mat4 u_modifiedModelView;
uniform mat4 u_modifiedModelViewProjection;

varying vec3 v_positionMC;
varying vec3 v_positionEC;

varying vec3 v_rayleighColor;
varying vec3 v_mieColor;

varying vec2 v_textureCoordinates;

void main() 
{
    vec3 position3DWC = position3D + u_center3D;
<<<<<<< HEAD
    if (u_mode == agi_scene3D) {
        vec4 position3D4 = vec4(position3D, 1.0);
        v_positionEC = (u_modifiedModelView * position3D4).xyz;
        gl_Position = u_modifiedModelViewProjection * position3D4;
    }
    else if (u_mode == agi_scene2D) {
        v_positionEC = (agi_modelView * vec4(position3DWC, 1.0)).xyz;
        gl_Position = agi_projection * (u_modifiedModelView * vec4(0.0, position2D.x, position2D.y, 1.0));
    }
    else {
        vec3 position2DWC = vec3(0.0, position2D.x + u_center2D.x, position2D.y + u_center2D.y);
        v_positionEC = (agi_modelView * vec4(position3DWC, 1.0)).xyz;
        vec4 position = agi_columbusViewMorph(position2DWC, position3DWC, u_morphTime);
        gl_Position = agi_modelViewProjection * position;
=======
    if (u_mode == 0) {
        v_positionEC = (u_modifiedModelView * vec4(position3D, 1.0)).xyz;  // position in eye coordinates
        gl_Position = czm_projection * (u_modifiedModelView * vec4(position3D, 1.0));
    }
    else if (u_mode == 1) {
        v_positionEC = (czm_modelView * vec4(position3DWC, 1.0)).xyz;  // position in eye coordinates
        gl_Position = czm_projection * (u_modifiedModelView * vec4(0.0, position2D.x, position2D.y, 1.0));
    }
    else {
        vec3 position2DWC = vec3(0.0, position2D.x + u_center2D.x, position2D.y + u_center2D.y);
        v_positionEC = (czm_modelView * vec4(position3DWC, 1.0)).xyz;  // position in eye coordinates
        vec4 position = czm_columbusViewMorph(position2DWC, position3DWC, u_morphTime);
        gl_Position = czm_modelViewProjection * position;
>>>>>>> ff926fab
    }
    
    AtmosphereColor atmosphereColor = computeGroundAtmosphereFromSpace(position3DWC);

    v_positionMC = position3DWC;                                 // position in model coordinates
    v_mieColor = atmosphereColor.mie;
    v_rayleighColor = atmosphereColor.rayleigh;
    v_textureCoordinates = textureCoordinates;
}
<|MERGE_RESOLUTION|>--- conflicted
+++ resolved
@@ -21,36 +21,20 @@
 void main() 
 {
     vec3 position3DWC = position3D + u_center3D;
-<<<<<<< HEAD
-    if (u_mode == agi_scene3D) {
+    if (u_mode == czm_scene3D) {
         vec4 position3D4 = vec4(position3D, 1.0);
         v_positionEC = (u_modifiedModelView * position3D4).xyz;
         gl_Position = u_modifiedModelViewProjection * position3D4;
     }
-    else if (u_mode == agi_scene2D) {
-        v_positionEC = (agi_modelView * vec4(position3DWC, 1.0)).xyz;
-        gl_Position = agi_projection * (u_modifiedModelView * vec4(0.0, position2D.x, position2D.y, 1.0));
-    }
-    else {
-        vec3 position2DWC = vec3(0.0, position2D.x + u_center2D.x, position2D.y + u_center2D.y);
-        v_positionEC = (agi_modelView * vec4(position3DWC, 1.0)).xyz;
-        vec4 position = agi_columbusViewMorph(position2DWC, position3DWC, u_morphTime);
-        gl_Position = agi_modelViewProjection * position;
-=======
-    if (u_mode == 0) {
-        v_positionEC = (u_modifiedModelView * vec4(position3D, 1.0)).xyz;  // position in eye coordinates
-        gl_Position = czm_projection * (u_modifiedModelView * vec4(position3D, 1.0));
-    }
-    else if (u_mode == 1) {
-        v_positionEC = (czm_modelView * vec4(position3DWC, 1.0)).xyz;  // position in eye coordinates
+    else if (u_mode == czm_scene2D) {
+        v_positionEC = (czm_modelView * vec4(position3DWC, 1.0)).xyz;
         gl_Position = czm_projection * (u_modifiedModelView * vec4(0.0, position2D.x, position2D.y, 1.0));
     }
     else {
         vec3 position2DWC = vec3(0.0, position2D.x + u_center2D.x, position2D.y + u_center2D.y);
-        v_positionEC = (czm_modelView * vec4(position3DWC, 1.0)).xyz;  // position in eye coordinates
+        v_positionEC = (czm_modelView * vec4(position3DWC, 1.0)).xyz;
         vec4 position = czm_columbusViewMorph(position2DWC, position3DWC, u_morphTime);
         gl_Position = czm_modelViewProjection * position;
->>>>>>> ff926fab
     }
     
     AtmosphereColor atmosphereColor = computeGroundAtmosphereFromSpace(position3DWC);
