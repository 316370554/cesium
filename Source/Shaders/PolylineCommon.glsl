void clipLineSegmentToNearPlane(
    vec3 p0,
    vec3 p1,
    out vec4 positionWC,
    out bool clipped,
    out bool culledByNearPlane)
{
    culledByNearPlane = false;
    clipped = false;

    vec3 p1ToP0 = p1 - p0;
    float magnitude = length(p1ToP0);
    vec3 direction = normalize(p1ToP0);
    float endPoint0Distance =  -(czm_currentFrustum.x + p0.z);
    float denominator = -direction.z;

    if (endPoint0Distance < 0.0 && abs(denominator) < czm_epsilon7)
    {
        culledByNearPlane = true;
    }
    else if (endPoint0Distance < 0.0 && abs(denominator) > czm_epsilon7)
    {
        // t = (-plane distance - dot(plane normal, ray origin)) / dot(plane normal, ray direction)
        float t = (czm_currentFrustum.x + p0.z) / denominator;
        if (t < 0.0 || t > magnitude)
        {
            culledByNearPlane = true;
        }
        else
        {
            p0 = p0 + t * direction;
            clipped = true;
        }
    }

    positionWC = czm_eyeToWindowCoordinates(vec4(p0, 1.0));
}

<<<<<<< HEAD
vec4 getPolylineWindowCoordinatesEC(vec4 positionEC, vec4 prevEC, vec4 nextEC, float expandDirection, float width, bool usePrevious)
{
    vec4 endPointWC, p0, p1;
    bool culledByNearPlane, clipped;
    
=======
vec4 getPolylineWindowCoordinates(vec4 position, vec4 previous, vec4 next, float expandDirection, float width, bool usePrevious, out float angle) {
    vec4 endPointWC, p0, p1;
    bool culledByNearPlane, clipped;

    vec4 positionEC = czm_modelViewRelativeToEye * position;
    vec4 prevEC = czm_modelViewRelativeToEye * previous;
    vec4 nextEC = czm_modelViewRelativeToEye * next;

    // Compute the window coordinates of the points.
    vec4 positionWindow = czm_eyeToWindowCoordinates(positionEC);
    vec4 previousWindow = czm_eyeToWindowCoordinates(prevEC);
    vec4 nextWindow = czm_eyeToWindowCoordinates(nextEC);

#ifdef POLYLINE_DASH
    // Determine the relative screen space direction of the line.
    vec2 lineDir;
    if (usePrevious) {
        lineDir = normalize(positionWindow.xy - previousWindow.xy);
    }
    else {
        lineDir = normalize(nextWindow.xy - positionWindow.xy);
    }
    angle = atan(lineDir.x, lineDir.y) - 1.570796327; // precomputed atan(1,0)

    // Quantize the angle so it doesn't change rapidly between segments.
    angle = floor(angle / czm_piOverFour + 0.5) * czm_piOverFour;
#endif

>>>>>>> 84c87dc3
    clipLineSegmentToNearPlane(prevEC.xyz, positionEC.xyz, p0, clipped, culledByNearPlane);
    clipLineSegmentToNearPlane(nextEC.xyz, positionEC.xyz, p1, clipped, culledByNearPlane);
    clipLineSegmentToNearPlane(positionEC.xyz, usePrevious ? prevEC.xyz : nextEC.xyz, endPointWC, clipped, culledByNearPlane);

    if (culledByNearPlane)
    {
        return vec4(0.0, 0.0, 0.0, 1.0);
    }

    vec2 prevWC = normalize(p0.xy - endPointWC.xy);
    vec2 nextWC = normalize(p1.xy - endPointWC.xy);

    float expandWidth = width * 0.5;
    vec2 direction;

    if (czm_equalsEpsilon(prevEC.xyz - positionEC.xyz, vec3(0.0), czm_epsilon1) || czm_equalsEpsilon(prevWC, -nextWC, czm_epsilon1))
    {
        direction = vec2(-nextWC.y, nextWC.x);
    }
    else if (czm_equalsEpsilon(nextEC.xyz - positionEC.xyz, vec3(0.0), czm_epsilon1) || clipped)
    {
        direction = vec2(prevWC.y, -prevWC.x);
    }
    else
    {
        vec2 normal = vec2(-nextWC.y, nextWC.x);
        direction = normalize((nextWC + prevWC) * 0.5);
        if (dot(direction, normal) < 0.0)
        {
            direction = -direction;
        }

        // The sine of the angle between the two vectors is given by the formula
        //         |a x b| = |a||b|sin(theta)
        // which is
        //     float sinAngle = length(cross(vec3(direction, 0.0), vec3(nextWC, 0.0)));
        // Because the z components of both vectors are zero, the x and y coordinate will be zero.
        // Therefore, the sine of the angle is just the z component of the cross product.
        float sinAngle = abs(direction.x * nextWC.y - direction.y * nextWC.x);
        expandWidth = clamp(expandWidth / sinAngle, 0.0, width * 2.0);
    }

    vec2 offset = direction * expandDirection * expandWidth * czm_resolutionScale;
    return vec4(endPointWC.xy + offset, -endPointWC.z, 1.0);
}

vec4 getPolylineWindowCoordinates(vec4 position, vec4 previous, vec4 next, float expandDirection, float width, bool usePrevious)
{
    vec4 positionEC = czm_modelViewRelativeToEye * position;
    vec4 prevEC = czm_modelViewRelativeToEye * previous;
    vec4 nextEC = czm_modelViewRelativeToEye * next;
    return getPolylineWindowCoordinatesEC(positionEC, prevEC, nextEC, expandDirection, width, usePrevious);
}<|MERGE_RESOLUTION|>--- conflicted
+++ resolved
@@ -36,27 +36,17 @@
     positionWC = czm_eyeToWindowCoordinates(vec4(p0, 1.0));
 }
 
-<<<<<<< HEAD
-vec4 getPolylineWindowCoordinatesEC(vec4 positionEC, vec4 prevEC, vec4 nextEC, float expandDirection, float width, bool usePrevious)
+vec4 getPolylineWindowCoordinatesEC(vec4 positionEC, vec4 prevEC, vec4 nextEC, float expandDirection, float width, bool usePrevious, out float angle)
 {
     vec4 endPointWC, p0, p1;
     bool culledByNearPlane, clipped;
-    
-=======
-vec4 getPolylineWindowCoordinates(vec4 position, vec4 previous, vec4 next, float expandDirection, float width, bool usePrevious, out float angle) {
-    vec4 endPointWC, p0, p1;
-    bool culledByNearPlane, clipped;
 
-    vec4 positionEC = czm_modelViewRelativeToEye * position;
-    vec4 prevEC = czm_modelViewRelativeToEye * previous;
-    vec4 nextEC = czm_modelViewRelativeToEye * next;
-
+#ifdef POLYLINE_DASH
     // Compute the window coordinates of the points.
     vec4 positionWindow = czm_eyeToWindowCoordinates(positionEC);
     vec4 previousWindow = czm_eyeToWindowCoordinates(prevEC);
     vec4 nextWindow = czm_eyeToWindowCoordinates(nextEC);
 
-#ifdef POLYLINE_DASH
     // Determine the relative screen space direction of the line.
     vec2 lineDir;
     if (usePrevious) {
@@ -71,7 +61,6 @@
     angle = floor(angle / czm_piOverFour + 0.5) * czm_piOverFour;
 #endif
 
->>>>>>> 84c87dc3
     clipLineSegmentToNearPlane(prevEC.xyz, positionEC.xyz, p0, clipped, culledByNearPlane);
     clipLineSegmentToNearPlane(nextEC.xyz, positionEC.xyz, p1, clipped, culledByNearPlane);
     clipLineSegmentToNearPlane(positionEC.xyz, usePrevious ? prevEC.xyz : nextEC.xyz, endPointWC, clipped, culledByNearPlane);
@@ -118,7 +107,7 @@
     return vec4(endPointWC.xy + offset, -endPointWC.z, 1.0);
 }
 
-vec4 getPolylineWindowCoordinates(vec4 position, vec4 previous, vec4 next, float expandDirection, float width, bool usePrevious)
+vec4 getPolylineWindowCoordinates(vec4 position, vec4 previous, vec4 next, float expandDirection, float width, bool usePrevious, out float angle)
 {
     vec4 positionEC = czm_modelViewRelativeToEye * position;
     vec4 prevEC = czm_modelViewRelativeToEye * previous;
