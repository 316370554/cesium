--- conflicted
+++ resolved
@@ -103,13 +103,6 @@
     /** @lends CesiumViewerWidget */
     {
         templateString : template,
-<<<<<<< HEAD
-        /**
-         * If supplied, this function will be called at the end of widget setup.
-         * @type {Function}
-         * @see CesiumViewerWidget.startRenderLoop
-         */
-        postSetup : undefined,
         /**
          * Enable streaming Imagery.  This is read-only after construction.
          *
@@ -117,8 +110,6 @@
          * @default true
          * @see CesiumViewerWidget.enableStreamingImagery
          */
-=======
->>>>>>> cd882e87
         useStreamingImagery : true,
         /**
          * The map style for streaming imagery.  This is read-only after construction.
@@ -170,21 +161,23 @@
             ready(this, '_setupCesium');
         },
 
-<<<<<<< HEAD
+        /**
+         * If supplied, this function will be called at the end of widget setup.
+         * @type {Function}
+         * @see CesiumViewerWidget.startRenderLoop
+         */
+        postSetup : undefined,
+
+        onSetupError : function(widget, error) {
+            console.error(error);
+        },
+
         /**
          * This function must be called when the widget changes size.  It updates the canvas
          * size, camera aspect ratio, and viewport size.
          *
          * @see CesiumViewerWidget.resizeWidgetOnWindowResize
          */
-=======
-        postSetup : undefined,
-
-        onSetupError : function(widget, error) {
-            console.error(error);
-        },
-
->>>>>>> cd882e87
         resize : function() {
             var width = this.canvas.clientWidth, height = this.canvas.clientHeight;
 
