--- conflicted
+++ resolved
@@ -337,23 +337,19 @@
 
         eventHelper.add(clock.onTick, updateDataSourceDisplay);
 
-<<<<<<< HEAD
-        function setClockFromDataSource(dataSourceCollection, dataSource) {
-            if (dataSourceCollection.getLength() === 1) {
-                if (defined(dataSourceBrowser)) {
-                    dataSourceBrowser.viewModel.clockTrackedDataSource = dataSource;
-                } else {
-                    trackDataSourceClock(dataSource);
-=======
         if (defaultValue(options.automaticallyTrackFirstDataSourceClock, true)) {
             var trackedDataSource;
             var changedEventRemovalFunction;
 
             var onDataSourceAdded = function(dataSourceCollection, dataSource) {
                 if (dataSourceCollection.getLength() === 1) {
-                    onDataSourceChanged(dataSource);
-                    changedEventRemovalFunction = eventHelper.add(dataSource.getChangedEvent(), onDataSourceChanged);
-                    trackedDataSource = dataSource;
+                    if (defined(dataSourceBrowser)) {
+                        dataSourceBrowser.viewModel.clockTrackedDataSource = dataSource;
+                    } else {
+                        onDataSourceChanged(dataSource);
+                        changedEventRemovalFunction = eventHelper.add(dataSource.getChangedEvent(), onDataSourceChanged);
+                        trackedDataSource = dataSource;
+                    }
                 }
             };
 
@@ -366,15 +362,7 @@
             };
 
             var onDataSourceChanged = function(dataSource) {
-                var dataSourceClock = dataSource.getClock();
-                if (defined(dataSourceClock)) {
-                    dataSourceClock.getValue(clock);
-                    if (defined(timeline)) {
-                        timeline.updateFromClock();
-                        timeline.zoomTo(dataSourceClock.startTime, dataSourceClock.stopTime);
-                    }
->>>>>>> 3a13e778
-                }
+                trackDataSourceClock(dataSource);
             };
 
             eventHelper.add(dataSourceCollection.dataSourceAdded, onDataSourceAdded);
