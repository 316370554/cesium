define([
        '../Core/Check',
        '../Core/Color',
        '../Core/ColorGeometryInstanceAttribute',
        '../Core/CylinderGeometry',
        '../Core/CylinderOutlineGeometry',
        '../Core/defined',
        '../Core/destroyObject',
        '../Core/DeveloperError',
        '../Core/DistanceDisplayConditionGeometryInstanceAttribute',
        '../Core/GeometryInstance',
        '../Core/Iso8601',
        '../Core/ShowGeometryInstanceAttribute',
        '../Scene/MaterialAppearance',
        '../Scene/PerInstanceColorAppearance',
        '../Scene/Primitive',
        './ColorMaterialProperty',
        './dynamicGeometryGetBoundingSphere',
        './GeometryUpdater',
        './MaterialProperty',
        './Property'
    ], function(
        Check,
        Color,
        ColorGeometryInstanceAttribute,
        CylinderGeometry,
        CylinderOutlineGeometry,
        defined,
        destroyObject,
        DeveloperError,
        DistanceDisplayConditionGeometryInstanceAttribute,
        GeometryInstance,
        Iso8601,
        ShowGeometryInstanceAttribute,
        MaterialAppearance,
        PerInstanceColorAppearance,
        Primitive,
        ColorMaterialProperty,
        dynamicGeometryGetBoundingSphere,
        GeometryUpdater,
        MaterialProperty,
        Property) {
    'use strict';

<<<<<<< HEAD
    var defaultMaterial = new ColorMaterialProperty(Color.WHITE);
    var defaultShow = new ConstantProperty(true);
    var defaultFill = new ConstantProperty(true);
    var defaultOutline = new ConstantProperty(false);
    var defaultOutlineColor = new ConstantProperty(Color.BLACK);
    var defaultShadows = new ConstantProperty(ShadowMode.DISABLED);
    var defaultDistanceDisplayCondition = new ConstantProperty(new DistanceDisplayCondition());

    function GeometryOptions(entity) {
=======
    var scratchColor = new Color();

    function CylinderGeometryOptions(entity) {
>>>>>>> c12020ba
        this.id = entity;
        this.vertexFormat = undefined;
        this.length = undefined;
        this.topRadius = undefined;
        this.bottomRadius = undefined;
        this.slices = undefined;
        this.numberOfVerticalLines = undefined;
    }

    /**
     * A {@link GeometryUpdater} for cylinders.
     * Clients do not normally create this class directly, but instead rely on {@link DataSourceDisplay}.
     * @alias CylinderGeometryUpdater
     * @constructor
     *
     * @param {Entity} entity The entity containing the geometry to be visualized.
     * @param {Scene} scene The scene where visualization is taking place.
     */
    function CylinderGeometryUpdater(entity, scene) {
        GeometryUpdater.call(this, {
            entity: entity,
            scene: scene,
            geometryOptions: new CylinderGeometryOptions(entity),
            geometryPropertyName: 'cylinder',
            observedPropertyNames: ['availability', 'position', 'orientation', 'cylinder']
        });

        this._isClosed = true;
    }

    if (defined(Object.create)) {
        CylinderGeometryUpdater.prototype = Object.create(GeometryUpdater.prototype);
        CylinderGeometryUpdater.prototype.constructor = CylinderGeometryUpdater;
    }

    /**
     * Creates the geometry instance which represents the fill of the geometry.
     *
     * @param {JulianDate} time The time to use when retrieving initial attribute values.
     * @returns {GeometryInstance} The geometry instance representing the filled portion of the geometry.
     *
     * @exception {DeveloperError} This instance does not represent a filled geometry.
     */
    CylinderGeometryUpdater.prototype.createFillGeometryInstance = function(time) {
        //>>includeStart('debug', pragmas.debug);
        Check.defined('time', time);

        if (!this._fillEnabled) {
            throw new DeveloperError('This instance does not represent a filled geometry.');
        }
        //>>includeEnd('debug');

        var entity = this._entity;
        var isAvailable = entity.isAvailable(time);

        var attributes;

        var color;
        var show = new ShowGeometryInstanceAttribute(isAvailable && entity.isShowing && this._showProperty.getValue(time) && this._fillProperty.getValue(time));
        var distanceDisplayCondition = this._distanceDisplayConditionProperty.getValue(time);
        var distanceDisplayConditionAttribute = DistanceDisplayConditionGeometryInstanceAttribute.fromDistanceDisplayCondition(distanceDisplayCondition);
        if (this._materialProperty instanceof ColorMaterialProperty) {
            var currentColor = Color.WHITE;
            if (defined(this._materialProperty.color) && (this._materialProperty.color.isConstant || isAvailable)) {
                currentColor = this._materialProperty.color.getValue(time);
            }
            color = ColorGeometryInstanceAttribute.fromColor(currentColor);
            attributes = {
                show : show,
                distanceDisplayCondition : distanceDisplayConditionAttribute,
                color : color
            };
        } else {
            attributes = {
                show : show,
                distanceDisplayCondition : distanceDisplayConditionAttribute
            };
        }

        return new GeometryInstance({
            id : entity,
            geometry : new CylinderGeometry(this._options),
            modelMatrix : entity.computeModelMatrix(time),
            attributes : attributes
        });
    };

    /**
     * Creates the geometry instance which represents the outline of the geometry.
     *
     * @param {JulianDate} time The time to use when retrieving initial attribute values.
     * @returns {GeometryInstance} The geometry instance representing the outline portion of the geometry.
     *
     * @exception {DeveloperError} This instance does not represent an outlined geometry.
     */
    CylinderGeometryUpdater.prototype.createOutlineGeometryInstance = function(time) {
        //>>includeStart('debug', pragmas.debug);
        Check.defined('time', time);

        if (!this._outlineEnabled) {
            throw new DeveloperError('This instance does not represent an outlined geometry.');
        }
        //>>includeEnd('debug');

        var entity = this._entity;
        var isAvailable = entity.isAvailable(time);
        var outlineColor = Property.getValueOrDefault(this._outlineColorProperty, time, Color.BLACK);
        var distanceDisplayCondition = this._distanceDisplayConditionProperty.getValue(time);

        return new GeometryInstance({
            id : entity,
            geometry : new CylinderOutlineGeometry(this._options),
            modelMatrix : entity.computeModelMatrix(time),
            attributes : {
                show : new ShowGeometryInstanceAttribute(isAvailable && entity.isShowing && this._showProperty.getValue(time) && this._showOutlineProperty.getValue(time)),
                color : ColorGeometryInstanceAttribute.fromColor(outlineColor),
                distanceDisplayCondition : DistanceDisplayConditionGeometryInstanceAttribute.fromDistanceDisplayCondition(distanceDisplayCondition)
            }
        });
    };

    CylinderGeometryUpdater.prototype._isHidden = function(entity, cylinder) {
        return !defined(entity.position) || !defined(cylinder.length) || !defined(cylinder.topRadius) || !defined(cylinder.bottomRadius) || GeometryUpdater.prototype._isHidden.call(this, entity, cylinder);
    };

    CylinderGeometryUpdater.prototype._isDynamic = function(entity, cylinder) {
        return !entity.position.isConstant || //
                !Property.isConstant(entity.orientation) || //
                !cylinder.length.isConstant || //
                !cylinder.topRadius.isConstant || //
                !cylinder.bottomRadius.isConstant || //
                !Property.isConstant(cylinder.slices) || //
                !Property.isConstant(cylinder.outlineWidth) || //
                !Property.isConstant(cylinder.numberOfVerticalLines);
    };

    CylinderGeometryUpdater.prototype._setStaticOptions = function(entity, cylinder) {
        var slices = cylinder.slices;
        var numberOfVerticalLines = cylinder.numberOfVerticalLines;

        var options = this._options;
        var isColorMaterial = this._materialProperty instanceof ColorMaterialProperty;
        options.vertexFormat = isColorMaterial ? PerInstanceColorAppearance.VERTEX_FORMAT : MaterialAppearance.MaterialSupport.TEXTURED.vertexFormat;
        options.length = cylinder.length.getValue(Iso8601.MINIMUM_VALUE);
        options.topRadius = cylinder.topRadius.getValue(Iso8601.MINIMUM_VALUE);
        options.bottomRadius = cylinder.bottomRadius.getValue(Iso8601.MINIMUM_VALUE);
        options.slices = defined(slices) ? slices.getValue(Iso8601.MINIMUM_VALUE) : undefined;
        options.numberOfVerticalLines = defined(numberOfVerticalLines) ? numberOfVerticalLines.getValue(Iso8601.MINIMUM_VALUE) : undefined;
    };

    CylinderGeometryUpdater.DynamicGeometryUpdater = DynamicGeometryUpdater;

    /**
     * @private
     */
    function DynamicGeometryUpdater(geometryUpdater, primitives) {
        this._primitives = primitives;
        this._primitive = undefined;
        this._outlinePrimitive = undefined;
        this._geometryUpdater = geometryUpdater;
<<<<<<< HEAD
        this._options = geometryUpdater._options;
        this._material = {};
=======
        this._options = new CylinderGeometryOptions(geometryUpdater._entity);
>>>>>>> c12020ba
        this._entity = geometryUpdater._entity;
    }

    DynamicGeometryUpdater.prototype.update = function(time) {
        //>>includeStart('debug', pragmas.debug);
        Check.defined('time', time);
        //>>includeEnd('debug');

        var primitives = this._primitives;
        primitives.removeAndDestroy(this._primitive);
        primitives.removeAndDestroy(this._outlinePrimitive);
        this._primitive = undefined;
        this._outlinePrimitive = undefined;

        var geometryUpdater = this._geometryUpdater;
        var entity = this._entity;
        var cylinder = entity.cylinder;
        if (!entity.isShowing || !entity.isAvailable(time) || !Property.getValueOrDefault(cylinder.show, time, true)) {
            return;
        }

        var options = this._options;
        var modelMatrix = entity.computeModelMatrix(time);
        var length = Property.getValueOrUndefined(cylinder.length, time);
        var topRadius = Property.getValueOrUndefined(cylinder.topRadius, time);
        var bottomRadius = Property.getValueOrUndefined(cylinder.bottomRadius, time);
        if (!defined(modelMatrix) || !defined(length) || !defined(topRadius) || !defined(bottomRadius)) {
            return;
        }

        options.length = length;
        options.topRadius = topRadius;
        options.bottomRadius = bottomRadius;
        options.slices = Property.getValueOrUndefined(cylinder.slices, time);
        options.numberOfVerticalLines = Property.getValueOrUndefined(cylinder.numberOfVerticalLines, time);

        var shadows = this._geometryUpdater.shadowsProperty.getValue(time);

        if (Property.getValueOrDefault(cylinder.fill, time, true)) {
            var isColorAppearance = geometryUpdater.fillMaterialProperty instanceof ColorMaterialProperty;
            var appearance;
            if (isColorAppearance) {
                appearance = new PerInstanceColorAppearance({
                    closed: true
                });
            } else {
                var material = MaterialProperty.getValue(time, geometryUpdater.fillMaterialProperty, this._material);
                this._material = material;

                appearance = new MaterialAppearance({
                    material : material,
                    translucent : material.isTranslucent(),
                    closed : true
                });
            }

            options.vertexFormat = appearance.vertexFormat;

            var fillInstance = this._geometryUpdater.createFillGeometryInstance(time);

            if (isColorAppearance) {
                appearance.translucent = fillInstance.attributes.color.value[3] !== 255;
            }

            this._primitive = primitives.add(new Primitive({
                geometryInstances : fillInstance,
                appearance : appearance,
                asynchronous : false,
                shadows : shadows
            }));
        }

        if (Property.getValueOrDefault(cylinder.outline, time, false)) {
            var outlineInstance = this._geometryUpdater.createOutlineGeometryInstance(time);
            var outlineWidth = Property.getValueOrDefault(cylinder.outlineWidth, time, 1.0);

            this._outlinePrimitive = primitives.add(new Primitive({
                geometryInstances : outlineInstance,
                appearance : new PerInstanceColorAppearance({
                    flat : true,
                    translucent : outlineInstance.attributes.color.value[3] !== 255,
                    renderState : {
                        lineWidth : geometryUpdater._scene.clampLineWidth(outlineWidth)
                    }
                }),
                asynchronous : false,
                shadows : shadows
            }));
        }
    };

    DynamicGeometryUpdater.prototype.getBoundingSphere = function(result) {
        return dynamicGeometryGetBoundingSphere(this._entity, this._primitive, this._outlinePrimitive, result);
    };

    DynamicGeometryUpdater.prototype.isDestroyed = function() {
        return false;
    };

    DynamicGeometryUpdater.prototype.destroy = function() {
        var primitives = this._primitives;
        primitives.removeAndDestroy(this._primitive);
        primitives.removeAndDestroy(this._outlinePrimitive);
        destroyObject(this);
    };

    return CylinderGeometryUpdater;
});<|MERGE_RESOLUTION|>--- conflicted
+++ resolved
@@ -42,21 +42,7 @@
         Property) {
     'use strict';
 
-<<<<<<< HEAD
-    var defaultMaterial = new ColorMaterialProperty(Color.WHITE);
-    var defaultShow = new ConstantProperty(true);
-    var defaultFill = new ConstantProperty(true);
-    var defaultOutline = new ConstantProperty(false);
-    var defaultOutlineColor = new ConstantProperty(Color.BLACK);
-    var defaultShadows = new ConstantProperty(ShadowMode.DISABLED);
-    var defaultDistanceDisplayCondition = new ConstantProperty(new DistanceDisplayCondition());
-
-    function GeometryOptions(entity) {
-=======
-    var scratchColor = new Color();
-
     function CylinderGeometryOptions(entity) {
->>>>>>> c12020ba
         this.id = entity;
         this.vertexFormat = undefined;
         this.length = undefined;
@@ -217,12 +203,8 @@
         this._primitive = undefined;
         this._outlinePrimitive = undefined;
         this._geometryUpdater = geometryUpdater;
-<<<<<<< HEAD
         this._options = geometryUpdater._options;
         this._material = {};
-=======
-        this._options = new CylinderGeometryOptions(geometryUpdater._entity);
->>>>>>> c12020ba
         this._entity = geometryUpdater._entity;
     }
 
