/*global define*/
define([
        '../Core/destroyObject',
        '../Core/Ellipsoid',
        '../Core/Cartesian3',
        '../Core/Cartesian4',
        '../Core/Math',
        '../Core/Matrix4',
        './CameraEventHandler',
        './CameraEventType',
        './CameraSpindleController',
        './CameraFreeLookController',
        './CameraHelpers',
        './AnimationCollection',
        '../ThirdParty/Tween'
    ], function(
        destroyObject,
        Ellipsoid,
        Cartesian3,
        Cartesian4,
        CesiumMath,
        Matrix4,
        CameraEventHandler,
        CameraEventType,
        CameraSpindleController,
        CameraFreeLookController,
        CameraHelpers,
        AnimationCollection,
        Tween) {
    "use strict";

    var maintainInertia = CameraHelpers.maintainInertia;

    /**
     * DOC_TBD
     * @name CameraColumbusViewController
     * @constructor
     */
    function CameraColumbusViewController(canvas, camera, ellipsoid) {
        this._canvas = canvas;
        this._camera = camera;
        this._ellipsoid = ellipsoid || Ellipsoid.WGS84;

        /**
         * A parameter in the range <code>[0, 1]</code> used to determine how long
         * the camera will continue to translate because of inertia.
         * With a value of zero, the camera will have no inertia.
         *
         * @type Number
         */
        this.inertiaTranslate = 0.9;

        this._translateHandler = new CameraEventHandler(canvas, CameraEventType.LEFT_DRAG);

        this._spindleController = new CameraSpindleController(canvas, camera, Ellipsoid.UNIT_SPHERE);

        // TODO: Shouldn't change private variables like this, need to be able to change event modifiers
        //       on controllers.
        this._spindleController._spinHandler = this._spindleController._spinHandler && this._spindleController._spinHandler.destroy();
        this._spindleController._spinHandler = new CameraEventHandler(canvas, CameraEventType.MIDDLE_DRAG);
        this._spindleController.constrainedAxis = Cartesian3.UNIT_Z;

        this._freeLookController = new CameraFreeLookController(canvas, camera);
        this._freeLookController.horizontalRotationAxis = Cartesian3.UNIT_Z;

        this._transform = this._camera.transform.clone();
        this._lastInertiaTranslateMovement = undefined;

        this._animationCollection = new AnimationCollection();
        this._translateAnimation = undefined;

        this._mapWidth = this._ellipsoid.getRadii().x * Math.PI;
        this._mapHeight = this._ellipsoid.getRadii().y * CesiumMath.PI_OVER_TWO;
    }

    /**
     * @private
     */
    CameraColumbusViewController.prototype.update = function() {
        var translate = this._translateHandler;
        var translating = translate.isMoving() && translate.getMovement();

        if (translate.isButtonDown() || this._spindleController._zoomHandler.isButtonDown() || this._spindleController._spinHandler.isButtonDown()) {
            this._animationCollection.removeAll();
        }

        if (translating) {
            this._translate(translate.getMovement());
        }

        if (!translating && this.inertiaTranslate < 1.0) {
            maintainInertia(translate, this.inertiaTranslate, this._translate, this, '_lastInertiaTranslateMovement');
        }

        this._spindleController.update();
        this._freeLookController.update();

        this._correctPosition();
        this._animationCollection.update();

        return true;
    };

    CameraColumbusViewController.prototype._addCorrectTranslateAnimation = function(position, center, maxX, maxY) {
        var newPosition = position.clone();

        if (center.y > maxX) {
            newPosition.y -= center.y - maxX;
        } else if (center.y < -maxX) {
            newPosition.y += -maxX - center.y;
        }

        if (center.z > maxY) {
            newPosition.z -= center.z - maxY;
        } else if (center.z < -maxY) {
            newPosition.z += -maxY - center.z;
        }

        var camera = this._camera;
        var updateCV = function(value) {
            var interp = position.lerp(newPosition, value.time);
            var pos = new Cartesian4(interp.x, interp.y, interp.z, 1.0);
            camera.position = camera.getInverseTransform().multiplyWithVector(pos).getXYZ();
        };

        this._translateAnimation = this._animationCollection.add({
            easingFunction : Tween.Easing.Exponential.EaseOut,
            startValue : {
                time : 0.0
            },
            stopValue : {
                time : 1.0
            },
            onUpdate : updateCV
        });
    };

    CameraColumbusViewController.prototype._translate = function(movement) {
        var camera = this._camera;

        var startRay = camera.getPickRay(movement.startPosition);
        var endRay = camera.getPickRay(movement.endPosition);

        var scalar = -startRay.position.z / startRay.direction.z;
        var startPlanePos = startRay.position.add(startRay.direction.multiplyWithScalar(scalar));
        scalar = -endRay.position.z / endRay.direction.z;
        var endPlanePos = endRay.position.add(endRay.direction.multiplyWithScalar(scalar));

        var diff = startPlanePos.subtract(endPlanePos);
        camera.position = camera.position.add(diff);
    };

    CameraColumbusViewController.prototype._correctPosition = function()
    {
        var camera = this._camera;
        var position = camera.position;
        var direction = camera.direction;

        var scalar = -position.z / direction.z;
        var center = position.add(direction.multiplyWithScalar(scalar));
        center = new Cartesian4(center.x, center.y, center.z, 1.0);
        var centerWC = camera.transform.multiplyWithVector(center);
        this._transform.setColumn3(centerWC);

        var cameraPosition = new Cartesian4(camera.position.x, camera.position.y, camera.position.z, 1.0);
        var positionWC = camera.transform.multiplyWithVector(cameraPosition);
        camera.transform = this._transform.clone();

        var tanPhi = Math.tan(this._camera.frustum.fovy * 0.5);
        var tanTheta = this._camera.frustum.aspectRatio * tanPhi;
        var distToC = positionWC.subtract(centerWC).magnitude();
        var dWidth = tanTheta * distToC;
        var dHeight = tanPhi * distToC;

        var maxX = Math.max(dWidth - this._mapWidth, this._mapWidth);
        var maxY = Math.max(dHeight - this._mapHeight, this._mapHeight);

<<<<<<< HEAD
        if (!this._translateHandler.isButtonDown()) {
            var animations = Tween.getAll();

            var translateX = centerWC.y < -maxX || centerWC.y > maxX;
            var translateY = centerWC.z < -maxY || centerWC.z > maxY;
            if ((translateX || translateY) && !this._lastInertiaTranslateMovement) {
                if (animations.indexOf(this._translateAnimation) === -1) {
                    this._animationCollection.removeAll();
                }
                this._addCorrectTranslateAnimation(positionWC.getXYZ(), centerWC.getXYZ(), maxX, maxY);
            }
        }

        maxX = maxX + this._mapWidth * 0.5;
        if (centerWC.y > maxX) {
            positionWC.y -= centerWC.y - maxX;
        } else if (centerWC.y < -maxX) {
            positionWC.y += -maxX - centerWC.y;
        }

        maxY = maxY + this._mapHeight * 0.5;
        if (centerWC.z > maxY) {
            positionWC.z -= centerWC.z - maxY;
        } else if (centerWC.z < -maxY) {
            positionWC.z += -maxY - centerWC.z;
=======
        if (positionWC.x < -maxX || positionWC.x > maxX || positionWC.y < -maxY || positionWC.y > maxY) {
            if (!this._translateHandler.isButtonDown()) {
                var animations = Tween.getAll();

                var translateX = centerWC.y < -maxX || centerWC.y > maxX;
                var translateY = centerWC.z < -maxY || centerWC.z > maxY;
                if ((translateX || translateY) && !this._lastInertiaTranslateMovement) {
                    if (animations.indexOf(this._translateAnimation) === -1) {
                        this._animationCollection.removeAll();
                    }
                    this._addCorrectTranslateAnimation(positionWC.getXYZ(), centerWC.getXYZ(), maxX, maxY);
                }
            }

            maxX = maxX + this._mapWidth * 0.5;
            if (centerWC.y > maxX) {
                positionWC.y -= centerWC.y - maxX;
            } else if (centerWC.y < -maxX) {
                positionWC.y += -maxX - centerWC.y;
            }

            maxY = maxY + this._mapHeight * 0.5;
            if (centerWC.z > maxY) {
                positionWC.z -= centerWC.z - maxY;
            } else if (centerWC.z < -maxY) {
                positionWC.z += -maxY - centerWC.z;
            }
>>>>>>> 98cf86f6
        }

        camera.position = camera.getInverseTransform().multiplyWithVector(positionWC).getXYZ();
    };

    /**
      * Returns true if this object was destroyed; otherwise, false.
      * <br /><br />
      * If this object was destroyed, it should not be used; calling any function other than
      * <code>isDestroyed</code> will result in a {@link DeveloperError} exception.
      *
      * @memberof CameraColumbusViewController
      *
      * @return {Boolean} <code>true</code> if this object was destroyed; otherwise, <code>false</code>.
      *
      * @see CameraSpindleController#destroy
      */
    CameraColumbusViewController.prototype.isDestroyed = function() {
        return false;
    };

    /**
     * Removes mouse listeners held by this object.
     * <br /><br />
     * Once an object is destroyed, it should not be used; calling any function other than
     * <code>isDestroyed</code> will result in a {@link DeveloperError} exception.  Therefore,
     * assign the return value (<code>undefined</code>) to the object as done in the example.
     *
     * @memberof CameraColumbusViewController
     *
     * @return {undefined}
     *
     * @exception {DeveloperError} This object was destroyed, i.e., destroy() was called.
     *
     * @see CameraColumbusViewController#isDestroyed
     *
     * @example
     * controller = controller && controller.destroy();
     */
    CameraColumbusViewController.prototype.destroy = function() {
        this._translateHandler = this._translateHandler && this._translateHandler.destroy();
        this._spindleController = this._spindleController && this._spindleController.destroy();
        this._freeLookController = this._freeLookController && this._freeLookController.destroy();
        return destroyObject(this);
    };

    return CameraColumbusViewController;
});<|MERGE_RESOLUTION|>--- conflicted
+++ resolved
@@ -175,33 +175,6 @@
         var maxX = Math.max(dWidth - this._mapWidth, this._mapWidth);
         var maxY = Math.max(dHeight - this._mapHeight, this._mapHeight);
 
-<<<<<<< HEAD
-        if (!this._translateHandler.isButtonDown()) {
-            var animations = Tween.getAll();
-
-            var translateX = centerWC.y < -maxX || centerWC.y > maxX;
-            var translateY = centerWC.z < -maxY || centerWC.z > maxY;
-            if ((translateX || translateY) && !this._lastInertiaTranslateMovement) {
-                if (animations.indexOf(this._translateAnimation) === -1) {
-                    this._animationCollection.removeAll();
-                }
-                this._addCorrectTranslateAnimation(positionWC.getXYZ(), centerWC.getXYZ(), maxX, maxY);
-            }
-        }
-
-        maxX = maxX + this._mapWidth * 0.5;
-        if (centerWC.y > maxX) {
-            positionWC.y -= centerWC.y - maxX;
-        } else if (centerWC.y < -maxX) {
-            positionWC.y += -maxX - centerWC.y;
-        }
-
-        maxY = maxY + this._mapHeight * 0.5;
-        if (centerWC.z > maxY) {
-            positionWC.z -= centerWC.z - maxY;
-        } else if (centerWC.z < -maxY) {
-            positionWC.z += -maxY - centerWC.z;
-=======
         if (positionWC.x < -maxX || positionWC.x > maxX || positionWC.y < -maxY || positionWC.y > maxY) {
             if (!this._translateHandler.isButtonDown()) {
                 var animations = Tween.getAll();
@@ -229,7 +202,6 @@
             } else if (centerWC.z < -maxY) {
                 positionWC.z += -maxY - centerWC.z;
             }
->>>>>>> 98cf86f6
         }
 
         camera.position = camera.getInverseTransform().multiplyWithVector(positionWC).getXYZ();
