/*global define*/
define([
<<<<<<< HEAD
       '../Core/Color',
       '../Core/defined',
       '../Core/defineProperties',
       './LabelStyle'
=======
        '../Core/Color',
        '../Core/defined',
        '../Core/defineProperties'
>>>>>>> d81d75c2
    ], function(
        Color,
        defined,
        defineProperties,
        LabelStyle) {
    'use strict';

    /**
     * @private
     */
    function Cesium3DTileStyleEngine() {
        this._style = undefined;      // The style provided by the user
        this._styleDirty = false;     // true when the style is reassigned
        this._lastStyleTime = 0;      // The "time" when the last style was assigned
    }

    defineProperties(Cesium3DTileStyleEngine.prototype, {
        style : {
            get : function() {
                return this._style;
            },
            set : function(value) {
                this._style = value;
                this._styleDirty = true;
            }
        }
    });

    Cesium3DTileStyleEngine.prototype.makeDirty = function() {
        this._styleDirty = true;
    };

    Cesium3DTileStyleEngine.prototype.applyStyle = function(tileset, frameState) {
        if (!tileset.ready) {
            return;
        }

        if (defined(this._style) && !this._style.ready) {
            return;
        }

        var styleDirty = this._styleDirty;

        if (frameState.passes.render) {
            // Don't reset until the color pass, e.g., for mouse-over picking
            this._styleDirty = false;
        }

        if (styleDirty) {
            // Increase "time", so the style is applied to all visible tiles
            ++this._lastStyleTime;
        }

        var lastStyleTime = this._lastStyleTime;
        var stats = tileset._statistics;

        // If a new style was assigned, loop through all the visible tiles; otherwise, loop through
        // only the tiles that are newly visible, i.e., they are visible this frame, but were not
        // visible last frame.  In many cases, the newly selected tiles list will be short or empty.
        var tiles = styleDirty ? tileset._selectedTiles : tileset._selectedTilesToStyle;
        // PERFORMANCE_IDEA: does mouse-over picking basically trash this?  We need to style on
        // pick, for example, because a feature's show may be false.

        var length = tiles.length;
        for (var i = 0; i < length; ++i) {
            var tile = tiles[i];
            if (tile.selected) {
                // Apply the style to this tile if it wasn't already applied because:
                //   1) the user assigned a new style to the tileset
                //   2) this tile is now visible, but it wasn't visible when the style was first assigned
                if (tile.lastStyleTime !== lastStyleTime) {
                    tile.lastStyleTime = lastStyleTime;
                    styleCompositeContent(this, frameState, tile.content, stats);
                    ++stats.numberOfTilesStyled;
                }
            }
        }
    };

    function styleCompositeContent(styleEngine, frameState, content, stats) {
        var innerContents = content.innerContents;
        if (defined(innerContents)) {
            var length = innerContents.length;
            for (var i = 0; i < length; ++i) {
                // Recurse for composites of composites
                styleCompositeContent(styleEngine, frameState, innerContents[i], stats);
            }
        } else {
            // Not a composite tile
            styleContent(styleEngine, frameState, content, stats);
        }
    }

    var scratchColor = new Color();

    function styleContent(styleEngine, frameState, content, stats) {
        var style = styleEngine._style;

        if (!content.applyStyleWithShader(frameState, style)) {
            applyStyleWithBatchTable(frameState, content, stats, style);
        }
    }

    function applyStyleWithBatchTable(frameState, content, stats, style) {
        var length = content.featuresLength;
        stats.numberOfFeaturesStyled += length;

        if (!defined(style)) {
            clearStyle(content);
            return;
        }

        // PERFORMANCE_IDEA: we can create a slightly faster internal interface by directly
        // using Cesium3DTileBatchTable.  We might also be able to use less memory
        // by using reusing a batchValues array across tiles.
        for (var i = 0; i < length; ++i) {
            var feature = content.getFeature(i);
            feature.color = style.color.evaluateColor(frameState, feature, scratchColor);
            feature.show = style.show.evaluate(frameState, feature);
            feature.outlineColor = style.outlineColor.evaluate(frameState, feature);
            feature.outlineWidth = style.outlineWidth.evaluate(frameState, feature);
            feature.labelStyle = style.labelStyle.evaluate(frameState, feature);
            feature.font = style.font.evaluate(frameState, feature);
        }
    }

    function clearStyle(content) {
        var length = content.featuresLength;
        for (var i = 0; i < length; ++i) {
            var feature = content.getFeature(i);
            feature.show = true;
            feature.color = Color.WHITE;
            feature.outlineColor = Color.BLACK;
            feature.outlineWidth = 1.0;
            feature.labelStyle = LabelStyle.FILL;
            feature.font = '30px sans-serif';
        }
    }

    return Cesium3DTileStyleEngine;
});<|MERGE_RESOLUTION|>--- conflicted
+++ resolved
@@ -1,15 +1,9 @@
 /*global define*/
 define([
-<<<<<<< HEAD
-       '../Core/Color',
-       '../Core/defined',
-       '../Core/defineProperties',
-       './LabelStyle'
-=======
         '../Core/Color',
         '../Core/defined',
-        '../Core/defineProperties'
->>>>>>> d81d75c2
+        '../Core/defineProperties',
+        './LabelStyle'
     ], function(
         Color,
         defined,
