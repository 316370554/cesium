<<<<<<< HEAD
import Cartesian3 from '../Core/Cartesian3.js';
import defaultValue from '../Core/defaultValue.js';
import defer from '../Core/defer.js';
import defined from '../Core/defined.js';
import destroyObject from '../Core/destroyObject.js';
import DeveloperError from '../Core/DeveloperError.js';
import getStringFromTypedArray from '../Core/getStringFromTypedArray.js';
import Matrix4 from '../Core/Matrix4.js';
import RuntimeError from '../Core/RuntimeError.js';
import Cesium3DTileBatchTable from './Cesium3DTileBatchTable.js';
import Vector3DTileGeometry from './Vector3DTileGeometry.js';

    /**
     * <p>
     * Implements the {@link Cesium3DTileContent} interface.
     * </p>
     *
     * @alias Geometry3DTileContent
     * @constructor
     *
     * @private
     */
    function Geometry3DTileContent(tileset, tile, resource, arrayBuffer, byteOffset) {
        this._tileset = tileset;
        this._tile = tile;
        this._resource = resource;
        this._geometries = undefined;

        this._contentReadyPromise = undefined;
        this._readyPromise = defer();

        this._batchTable = undefined;
        this._features = undefined;

        /**
         * Part of the {@link Cesium3DTileContent} interface.
         */
        this.featurePropertiesDirty = false;

        initialize(this, arrayBuffer, byteOffset);
=======
import Cartesian3 from "../Core/Cartesian3.js";
import defaultValue from "../Core/defaultValue.js";
import defined from "../Core/defined.js";
import destroyObject from "../Core/destroyObject.js";
import DeveloperError from "../Core/DeveloperError.js";
import getStringFromTypedArray from "../Core/getStringFromTypedArray.js";
import Matrix4 from "../Core/Matrix4.js";
import RuntimeError from "../Core/RuntimeError.js";
import when from "../ThirdParty/when.js";
import Cesium3DTileBatchTable from "./Cesium3DTileBatchTable.js";
import Vector3DTileGeometry from "./Vector3DTileGeometry.js";

/**
 * <p>
 * Implements the {@link Cesium3DTileContent} interface.
 * </p>
 *
 * @alias Geometry3DTileContent
 * @constructor
 *
 * @private
 */
function Geometry3DTileContent(
  tileset,
  tile,
  resource,
  arrayBuffer,
  byteOffset
) {
  this._tileset = tileset;
  this._tile = tile;
  this._resource = resource;
  this._geometries = undefined;

  this._contentReadyPromise = undefined;
  this._readyPromise = when.defer();

  this._batchTable = undefined;
  this._features = undefined;

  /**
   * Part of the {@link Cesium3DTileContent} interface.
   */
  this.featurePropertiesDirty = false;

  initialize(this, arrayBuffer, byteOffset);
}

Object.defineProperties(Geometry3DTileContent.prototype, {
  featuresLength: {
    get: function () {
      return defined(this._batchTable) ? this._batchTable.featuresLength : 0;
    },
  },

  pointsLength: {
    get: function () {
      return 0;
    },
  },

  trianglesLength: {
    get: function () {
      if (defined(this._geometries)) {
        return this._geometries.trianglesLength;
      }
      return 0;
    },
  },

  geometryByteLength: {
    get: function () {
      if (defined(this._geometries)) {
        return this._geometries.geometryByteLength;
      }
      return 0;
    },
  },

  texturesByteLength: {
    get: function () {
      return 0;
    },
  },

  batchTableByteLength: {
    get: function () {
      return defined(this._batchTable) ? this._batchTable.memorySizeInBytes : 0;
    },
  },

  innerContents: {
    get: function () {
      return undefined;
    },
  },

  readyPromise: {
    get: function () {
      return this._readyPromise.promise;
    },
  },

  tileset: {
    get: function () {
      return this._tileset;
    },
  },

  tile: {
    get: function () {
      return this._tile;
    },
  },

  url: {
    get: function () {
      return this._resource.getUrlComponent(true);
    },
  },

  batchTable: {
    get: function () {
      return this._batchTable;
    },
  },
});

function createColorChangedCallback(content) {
  return function (batchId, color) {
    if (defined(content._geometries)) {
      content._geometries.updateCommands(batchId, color);
>>>>>>> 2fd0e8f7
    }
  };
}

function getBatchIds(featureTableJson, featureTableBinary) {
  var boxBatchIds;
  var cylinderBatchIds;
  var ellipsoidBatchIds;
  var sphereBatchIds;
  var i;

  var numberOfBoxes = defaultValue(featureTableJson.BOXES_LENGTH, 0);
  var numberOfCylinders = defaultValue(featureTableJson.CYLINDERS_LENGTH, 0);
  var numberOfEllipsoids = defaultValue(featureTableJson.ELLIPSOIDS_LENGTH, 0);
  var numberOfSpheres = defaultValue(featureTableJson.SPHERES_LENGTH, 0);

  if (numberOfBoxes > 0 && defined(featureTableJson.BOX_BATCH_IDS)) {
    var boxBatchIdsByteOffset =
      featureTableBinary.byteOffset + featureTableJson.BOX_BATCH_IDS.byteOffset;
    boxBatchIds = new Uint16Array(
      featureTableBinary.buffer,
      boxBatchIdsByteOffset,
      numberOfBoxes
    );
  }

  if (numberOfCylinders > 0 && defined(featureTableJson.CYLINDER_BATCH_IDS)) {
    var cylinderBatchIdsByteOffset =
      featureTableBinary.byteOffset +
      featureTableJson.CYLINDER_BATCH_IDS.byteOffset;
    cylinderBatchIds = new Uint16Array(
      featureTableBinary.buffer,
      cylinderBatchIdsByteOffset,
      numberOfCylinders
    );
  }

  if (numberOfEllipsoids > 0 && defined(featureTableJson.ELLIPSOID_BATCH_IDS)) {
    var ellipsoidBatchIdsByteOffset =
      featureTableBinary.byteOffset +
      featureTableJson.ELLIPSOID_BATCH_IDS.byteOffset;
    ellipsoidBatchIds = new Uint16Array(
      featureTableBinary.buffer,
      ellipsoidBatchIdsByteOffset,
      numberOfEllipsoids
    );
  }

  if (numberOfSpheres > 0 && defined(featureTableJson.SPHERE_BATCH_IDS)) {
    var sphereBatchIdsByteOffset =
      featureTableBinary.byteOffset +
      featureTableJson.SPHERE_BATCH_IDS.byteOffset;
    sphereBatchIds = new Uint16Array(
      featureTableBinary.buffer,
      sphereBatchIdsByteOffset,
      numberOfSpheres
    );
  }

  var atLeastOneDefined =
    defined(boxBatchIds) ||
    defined(cylinderBatchIds) ||
    defined(ellipsoidBatchIds) ||
    defined(sphereBatchIds);
  var atLeastOneUndefined =
    (numberOfBoxes > 0 && !defined(boxBatchIds)) ||
    (numberOfCylinders > 0 && !defined(cylinderBatchIds)) ||
    (numberOfEllipsoids > 0 && !defined(ellipsoidBatchIds)) ||
    (numberOfSpheres > 0 && !defined(sphereBatchIds));

  if (atLeastOneDefined && atLeastOneUndefined) {
    throw new RuntimeError(
      "If one group of batch ids is defined, then all batch ids must be defined."
    );
  }

  var allUndefinedBatchIds =
    !defined(boxBatchIds) &&
    !defined(cylinderBatchIds) &&
    !defined(ellipsoidBatchIds) &&
    !defined(sphereBatchIds);
  if (allUndefinedBatchIds) {
    var id = 0;
    if (!defined(boxBatchIds) && numberOfBoxes > 0) {
      boxBatchIds = new Uint16Array(numberOfBoxes);
      for (i = 0; i < numberOfBoxes; ++i) {
        boxBatchIds[i] = id++;
      }
    }
    if (!defined(cylinderBatchIds) && numberOfCylinders > 0) {
      cylinderBatchIds = new Uint16Array(numberOfCylinders);
      for (i = 0; i < numberOfCylinders; ++i) {
        cylinderBatchIds[i] = id++;
      }
    }
    if (!defined(ellipsoidBatchIds) && numberOfEllipsoids > 0) {
      ellipsoidBatchIds = new Uint16Array(numberOfEllipsoids);
      for (i = 0; i < numberOfEllipsoids; ++i) {
        ellipsoidBatchIds[i] = id++;
      }
    }
    if (!defined(sphereBatchIds) && numberOfSpheres > 0) {
      sphereBatchIds = new Uint16Array(numberOfSpheres);
      for (i = 0; i < numberOfSpheres; ++i) {
        sphereBatchIds[i] = id++;
      }
    }
  }

  return {
    boxes: boxBatchIds,
    cylinders: cylinderBatchIds,
    ellipsoids: ellipsoidBatchIds,
    spheres: sphereBatchIds,
  };
}

var sizeOfUint32 = Uint32Array.BYTES_PER_ELEMENT;

function initialize(content, arrayBuffer, byteOffset) {
  byteOffset = defaultValue(byteOffset, 0);

  var uint8Array = new Uint8Array(arrayBuffer);
  var view = new DataView(arrayBuffer);
  byteOffset += sizeOfUint32; // Skip magic number

  var version = view.getUint32(byteOffset, true);
  if (version !== 1) {
    throw new RuntimeError(
      "Only Geometry tile version 1 is supported.  Version " +
        version +
        " is not."
    );
  }
  byteOffset += sizeOfUint32;

  var byteLength = view.getUint32(byteOffset, true);
  byteOffset += sizeOfUint32;

  if (byteLength === 0) {
    content._readyPromise.resolve(content);
    return;
  }

  var featureTableJSONByteLength = view.getUint32(byteOffset, true);
  byteOffset += sizeOfUint32;

  if (featureTableJSONByteLength === 0) {
    throw new RuntimeError(
      "Feature table must have a byte length greater than zero"
    );
  }

  var featureTableBinaryByteLength = view.getUint32(byteOffset, true);
  byteOffset += sizeOfUint32;
  var batchTableJSONByteLength = view.getUint32(byteOffset, true);
  byteOffset += sizeOfUint32;
  var batchTableBinaryByteLength = view.getUint32(byteOffset, true);
  byteOffset += sizeOfUint32;

  var featureTableString = getStringFromTypedArray(
    uint8Array,
    byteOffset,
    featureTableJSONByteLength
  );
  var featureTableJson = JSON.parse(featureTableString);
  byteOffset += featureTableJSONByteLength;

  var featureTableBinary = new Uint8Array(
    arrayBuffer,
    byteOffset,
    featureTableBinaryByteLength
  );
  byteOffset += featureTableBinaryByteLength;

  var batchTableJson;
  var batchTableBinary;
  if (batchTableJSONByteLength > 0) {
    // PERFORMANCE_IDEA: is it possible to allocate this on-demand?  Perhaps keep the
    // arraybuffer/string compressed in memory and then decompress it when it is first accessed.
    //
    // We could also make another request for it, but that would make the property set/get
    // API async, and would double the number of numbers in some cases.
    var batchTableString = getStringFromTypedArray(
      uint8Array,
      byteOffset,
      batchTableJSONByteLength
    );
    batchTableJson = JSON.parse(batchTableString);
    byteOffset += batchTableJSONByteLength;

    if (batchTableBinaryByteLength > 0) {
      // Has a batch table binary
      batchTableBinary = new Uint8Array(
        arrayBuffer,
        byteOffset,
        batchTableBinaryByteLength
      );
      // Copy the batchTableBinary section and let the underlying ArrayBuffer be freed
      batchTableBinary = new Uint8Array(batchTableBinary);
    }
  }

  var numberOfBoxes = defaultValue(featureTableJson.BOXES_LENGTH, 0);
  var numberOfCylinders = defaultValue(featureTableJson.CYLINDERS_LENGTH, 0);
  var numberOfEllipsoids = defaultValue(featureTableJson.ELLIPSOIDS_LENGTH, 0);
  var numberOfSpheres = defaultValue(featureTableJson.SPHERES_LENGTH, 0);

  var totalPrimitives =
    numberOfBoxes + numberOfCylinders + numberOfEllipsoids + numberOfSpheres;

  var batchTable = new Cesium3DTileBatchTable(
    content,
    totalPrimitives,
    batchTableJson,
    batchTableBinary,
    createColorChangedCallback(content)
  );
  content._batchTable = batchTable;

  if (totalPrimitives === 0) {
    return;
  }

  var modelMatrix = content.tile.computedTransform;

  var center;
  if (defined(featureTableJson.RTC_CENTER)) {
    center = Cartesian3.unpack(featureTableJson.RTC_CENTER);
    Matrix4.multiplyByPoint(modelMatrix, center, center);
  }

  var batchIds = getBatchIds(featureTableJson, featureTableBinary);

  if (
    numberOfBoxes > 0 ||
    numberOfCylinders > 0 ||
    numberOfEllipsoids > 0 ||
    numberOfSpheres > 0
  ) {
    var boxes;
    var cylinders;
    var ellipsoids;
    var spheres;

    if (numberOfBoxes > 0) {
      var boxesByteOffset =
        featureTableBinary.byteOffset + featureTableJson.BOXES.byteOffset;
      boxes = new Float32Array(
        featureTableBinary.buffer,
        boxesByteOffset,
        Vector3DTileGeometry.packedBoxLength * numberOfBoxes
      );
    }

    if (numberOfCylinders > 0) {
      var cylindersByteOffset =
        featureTableBinary.byteOffset + featureTableJson.CYLINDERS.byteOffset;
      cylinders = new Float32Array(
        featureTableBinary.buffer,
        cylindersByteOffset,
        Vector3DTileGeometry.packedCylinderLength * numberOfCylinders
      );
    }

    if (numberOfEllipsoids > 0) {
      var ellipsoidsByteOffset =
        featureTableBinary.byteOffset + featureTableJson.ELLIPSOIDS.byteOffset;
      ellipsoids = new Float32Array(
        featureTableBinary.buffer,
        ellipsoidsByteOffset,
        Vector3DTileGeometry.packedEllipsoidLength * numberOfEllipsoids
      );
    }

    if (numberOfSpheres > 0) {
      var spheresByteOffset =
        featureTableBinary.byteOffset + featureTableJson.SPHERES.byteOffset;
      spheres = new Float32Array(
        featureTableBinary.buffer,
        spheresByteOffset,
        Vector3DTileGeometry.packedSphereLength * numberOfSpheres
      );
    }

    content._geometries = new Vector3DTileGeometry({
      boxes: boxes,
      boxBatchIds: batchIds.boxes,
      cylinders: cylinders,
      cylinderBatchIds: batchIds.cylinders,
      ellipsoids: ellipsoids,
      ellipsoidBatchIds: batchIds.ellipsoids,
      spheres: spheres,
      sphereBatchIds: batchIds.spheres,
      center: center,
      modelMatrix: modelMatrix,
      batchTable: batchTable,
      boundingVolume: content.tile.boundingVolume.boundingVolume,
    });
  }
}

function createFeatures(content) {
  var featuresLength = content.featuresLength;
  if (!defined(content._features) && featuresLength > 0) {
    var features = new Array(featuresLength);
    if (defined(content._geometries)) {
      content._geometries.createFeatures(content, features);
    }
    content._features = features;
  }
}

Geometry3DTileContent.prototype.hasProperty = function (batchId, name) {
  return this._batchTable.hasProperty(batchId, name);
};

Geometry3DTileContent.prototype.getFeature = function (batchId) {
  //>>includeStart('debug', pragmas.debug);
  var featuresLength = this.featuresLength;
  if (!defined(batchId) || batchId < 0 || batchId >= featuresLength) {
    throw new DeveloperError(
      "batchId is required and between zero and featuresLength - 1 (" +
        (featuresLength - 1) +
        ")."
    );
  }
  //>>includeEnd('debug');

  createFeatures(this);
  return this._features[batchId];
};

Geometry3DTileContent.prototype.applyDebugSettings = function (enabled, color) {
  if (defined(this._geometries)) {
    this._geometries.applyDebugSettings(enabled, color);
  }
};

Geometry3DTileContent.prototype.applyStyle = function (style) {
  createFeatures(this);
  if (defined(this._geometries)) {
    this._geometries.applyStyle(style, this._features);
  }
};

Geometry3DTileContent.prototype.update = function (tileset, frameState) {
  if (defined(this._geometries)) {
    this._geometries.classificationType = this._tileset.classificationType;
    this._geometries.debugWireframe = this._tileset.debugWireframe;
    this._geometries.update(frameState);
  }
  if (defined(this._batchTable) && this._geometries._ready) {
    this._batchTable.update(tileset, frameState);
  }

  if (!defined(this._contentReadyPromise)) {
    var that = this;
    this._contentReadyPromise = this._geometries.readyPromise.then(function () {
      that._readyPromise.resolve(that);
    });
  }
};

Geometry3DTileContent.prototype.isDestroyed = function () {
  return false;
};

Geometry3DTileContent.prototype.destroy = function () {
  this._geometries = this._geometries && this._geometries.destroy();
  this._batchTable = this._batchTable && this._batchTable.destroy();
  return destroyObject(this);
};
export default Geometry3DTileContent;<|MERGE_RESOLUTION|>--- conflicted
+++ resolved
@@ -1,54 +1,12 @@
-<<<<<<< HEAD
-import Cartesian3 from '../Core/Cartesian3.js';
-import defaultValue from '../Core/defaultValue.js';
-import defer from '../Core/defer.js';
-import defined from '../Core/defined.js';
-import destroyObject from '../Core/destroyObject.js';
-import DeveloperError from '../Core/DeveloperError.js';
-import getStringFromTypedArray from '../Core/getStringFromTypedArray.js';
-import Matrix4 from '../Core/Matrix4.js';
-import RuntimeError from '../Core/RuntimeError.js';
-import Cesium3DTileBatchTable from './Cesium3DTileBatchTable.js';
-import Vector3DTileGeometry from './Vector3DTileGeometry.js';
-
-    /**
-     * <p>
-     * Implements the {@link Cesium3DTileContent} interface.
-     * </p>
-     *
-     * @alias Geometry3DTileContent
-     * @constructor
-     *
-     * @private
-     */
-    function Geometry3DTileContent(tileset, tile, resource, arrayBuffer, byteOffset) {
-        this._tileset = tileset;
-        this._tile = tile;
-        this._resource = resource;
-        this._geometries = undefined;
-
-        this._contentReadyPromise = undefined;
-        this._readyPromise = defer();
-
-        this._batchTable = undefined;
-        this._features = undefined;
-
-        /**
-         * Part of the {@link Cesium3DTileContent} interface.
-         */
-        this.featurePropertiesDirty = false;
-
-        initialize(this, arrayBuffer, byteOffset);
-=======
 import Cartesian3 from "../Core/Cartesian3.js";
 import defaultValue from "../Core/defaultValue.js";
+import defer from "../Core/defer.js";
 import defined from "../Core/defined.js";
 import destroyObject from "../Core/destroyObject.js";
 import DeveloperError from "../Core/DeveloperError.js";
 import getStringFromTypedArray from "../Core/getStringFromTypedArray.js";
 import Matrix4 from "../Core/Matrix4.js";
 import RuntimeError from "../Core/RuntimeError.js";
-import when from "../ThirdParty/when.js";
 import Cesium3DTileBatchTable from "./Cesium3DTileBatchTable.js";
 import Vector3DTileGeometry from "./Vector3DTileGeometry.js";
 
@@ -75,7 +33,7 @@
   this._geometries = undefined;
 
   this._contentReadyPromise = undefined;
-  this._readyPromise = when.defer();
+  this._readyPromise = defer();
 
   this._batchTable = undefined;
   this._features = undefined;
@@ -172,7 +130,6 @@
   return function (batchId, color) {
     if (defined(content._geometries)) {
       content._geometries.updateCommands(batchId, color);
->>>>>>> 2fd0e8f7
     }
   };
 }
