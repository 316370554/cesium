--- conflicted
+++ resolved
@@ -11,12 +11,8 @@
         '../Core/defineProperties',
         '../Core/destroyObject',
         '../Core/DeveloperError',
-<<<<<<< HEAD
+        '../Core/FeatureDetection',
         '../Core/getBasePath',
-=======
-        '../Core/Event',
-        '../Core/FeatureDetection',
->>>>>>> 9e98e5bc
         '../Core/getStringFromTypedArray',
         '../Core/IndexDatatype',
         '../Core/loadArrayBuffer',
@@ -60,12 +56,8 @@
         defineProperties,
         destroyObject,
         DeveloperError,
-<<<<<<< HEAD
+        FeatureDetection,
         getBasePath,
-=======
-        Event,
-        FeatureDetection,
->>>>>>> 9e98e5bc
         getStringFromTypedArray,
         IndexDatatype,
         loadArrayBuffer,
