define([
        '../Core/defined',
        '../Core/destroyObject',
        '../Core/ProjectedImageryTilingScheme',
        './ImageryState'
    ], function(
        defined,
        destroyObject,
        ProjectedImageryTilingScheme,
        ImageryState) {
    'use strict';

    /**
     * Stores details about a tile of imagery.
     *
     * @alias Imagery
     * @private
     */
    function Imagery(imageryLayer, x, y, level, rectangle) {
        this.imageryLayer = imageryLayer;
        this.x = x;
        this.y = y;
        this.level = level;
        this.request = undefined;

        if (level !== 0) {
            var parentX = x / 2 | 0;
            var parentY = y / 2 | 0;
            var parentLevel = level - 1;
            this.parent = imageryLayer.getImageryFromCache(parentX, parentY, parentLevel);
        }

        this.state = ImageryState.UNLOADED;
        this.imageUrl = undefined;
        this.image = undefined;
        this.texture = undefined;
        this.textureWebMercator = undefined;
        this.credits = undefined;
        this.referenceCount = 0;

        if (!defined(rectangle) && imageryLayer.imageryProvider.ready) {
            var tilingScheme = imageryLayer.imageryProvider.tilingScheme;
            rectangle = tilingScheme.tileXYToRectangle(x, y, level);
        }

        this.rectangle = rectangle;

        this.projectedRectangles = [];
        this.projectedImages = [];
        this.projectedTextures = [];
    }
    Imagery.createPlaceholder = function(imageryLayer) {
        var result = new Imagery(imageryLayer, 0, 0, 0);
        result.addReference();
        result.state = ImageryState.PLACEHOLDER;
        return result;
    };

    Imagery.prototype.addReference = function() {
        ++this.referenceCount;
    };

    Imagery.prototype.releaseReference = function() {
        --this.referenceCount;

        if (this.referenceCount === 0) {
            this.imageryLayer.removeImageryFromCache(this);

            if (defined(this.parent)) {
                this.parent.releaseReference();
            }

            if (defined(this.image) && defined(this.image.destroy)) {
                this.image.destroy();
            }

            if (defined(this.texture)) {
                this.texture.destroy();
            }

            if (defined(this.textureWebMercator) && this.texture !== this.textureWebMercator) {
                this.textureWebMercator.destroy();
            }

            destroyObject(this);

            return 0;
        }

        return this.referenceCount;
    };

<<<<<<< HEAD
    Imagery.prototype.processStateMachine = function(frameState, needGeographicProjection, priorityFunction) {
        var imageryLayer = this.imageryLayer;
        if (!imageryLayer.imageryProvider.ready) {
            return;
        }

        var tilingScheme = imageryLayer.imageryProvider.tilingScheme;
        var singleSource = !(tilingScheme instanceof ProjectedImageryTilingScheme);

        if (this.state === ImageryState.UNLOADED) {
            this.state = ImageryState.TRANSITIONING;

            if (singleSource) {
                imageryLayer._requestImagery(this, priorityFunction);
            } else {
                var level = this.level;
                var projectedIndices = tilingScheme.getProjectedTilesForNativeTile(this.x, this.y, level);
                var projectedTilesLength = projectedIndices.length * 0.5;

                var projectedRectangles = this.projectedRectangles;
                projectedRectangles.length = projectedTilesLength;
                this.projectedImages.length = projectedTilesLength;
                this.projectedTextures.length = projectedTilesLength;

                for (var i = 0; i < projectedTilesLength; i++) {
                    var index = i * 2;
                    var x = projectedIndices[index];
                    var y = projectedIndices[index + 1];
                    projectedRectangles[i] = tilingScheme.getProjectedTileProjectedRectangle(x, y, level, projectedRectangles[i]);
                }

                if (projectedTilesLength === 0) {
                    this.state = ImageryState.INVALID;
                    return;
                }

                imageryLayer._requestProjectedImages(this, projectedIndices, level, 0, priorityFunction);
            }
=======
    Imagery.prototype.processStateMachine = function(frameState, needGeographicProjection, skipLoading) {
        if (this.state === ImageryState.UNLOADED && !skipLoading) {
            this.state = ImageryState.TRANSITIONING;
            this.imageryLayer._requestImagery(this);
>>>>>>> ba5ca81d
        }

        if (this.state === ImageryState.RECEIVED) {
            this.state = ImageryState.TRANSITIONING;

            if (singleSource) {
                imageryLayer._createTexture(frameState.context, this);
            } else {
                imageryLayer._createMultipleTextures(frameState.context, this);
            }
        }

        // If the imagery is already ready, but we need a geographic version and don't have it yet,
        // we still need to do the reprojection step. This can happen if the Web Mercator version
        // is fine initially, but the geographic one is needed later.
        var needsReprojection = this.state === ImageryState.READY && needGeographicProjection && !this.texture;

        if (this.state === ImageryState.TEXTURE_LOADED || needsReprojection) {
            this.state = ImageryState.TRANSITIONING;

            if (singleSource) {
                imageryLayer._reprojectTexture(frameState, this, needGeographicProjection);
            } else {
                imageryLayer._multisourceReprojectTexture(frameState, this);
            }
        }
    };

    return Imagery;
});<|MERGE_RESOLUTION|>--- conflicted
+++ resolved
@@ -90,8 +90,7 @@
         return this.referenceCount;
     };
 
-<<<<<<< HEAD
-    Imagery.prototype.processStateMachine = function(frameState, needGeographicProjection, priorityFunction) {
+    Imagery.prototype.processStateMachine = function(frameState, needGeographicProjection, skipLoading) {
         var imageryLayer = this.imageryLayer;
         if (!imageryLayer.imageryProvider.ready) {
             return;
@@ -100,11 +99,11 @@
         var tilingScheme = imageryLayer.imageryProvider.tilingScheme;
         var singleSource = !(tilingScheme instanceof ProjectedImageryTilingScheme);
 
-        if (this.state === ImageryState.UNLOADED) {
+        if (this.state === ImageryState.UNLOADED && !skipLoading) {
             this.state = ImageryState.TRANSITIONING;
 
             if (singleSource) {
-                imageryLayer._requestImagery(this, priorityFunction);
+                imageryLayer._requestImagery(this);
             } else {
                 var level = this.level;
                 var projectedIndices = tilingScheme.getProjectedTilesForNativeTile(this.x, this.y, level);
@@ -127,14 +126,8 @@
                     return;
                 }
 
-                imageryLayer._requestProjectedImages(this, projectedIndices, level, 0, priorityFunction);
+                imageryLayer._requestProjectedImages(this, projectedIndices, level, 0);
             }
-=======
-    Imagery.prototype.processStateMachine = function(frameState, needGeographicProjection, skipLoading) {
-        if (this.state === ImageryState.UNLOADED && !skipLoading) {
-            this.state = ImageryState.TRANSITIONING;
-            this.imageryLayer._requestImagery(this);
->>>>>>> ba5ca81d
         }
 
         if (this.state === ImageryState.RECEIVED) {
