/*global define*/
define([
        '../Core/AttributeCompression',
        '../Core/BoundingSphere',
        '../Core/Cartesian2',
        '../Core/Cartesian3',
        '../Core/Color',
        '../Core/ComponentDatatype',
        '../Core/defaultValue',
        '../Core/defined',
        '../Core/defineProperties',
        '../Core/destroyObject',
        '../Core/DeveloperError',
        '../Core/EncodedCartesian3',
        '../Core/IndexDatatype',
        '../Core/Math',
        '../Core/Matrix4',
        '../Core/WebGLConstants',
        '../Renderer/Buffer',
        '../Renderer/BufferUsage',
        '../Renderer/DrawCommand',
        '../Renderer/Pass',
        '../Renderer/RenderState',
        '../Renderer/ShaderProgram',
        '../Renderer/ShaderSource',
        '../Renderer/VertexArrayFacade',
        '../Shaders/BillboardCollectionFS',
        '../Shaders/BillboardCollectionVS',
        './Billboard',
        './BlendingState',
        './BlendOption',
        './HeightReference',
        './HorizontalOrigin',
        './SceneMode',
        './TextureAtlas',
        './VerticalOrigin'
    ], function(
        AttributeCompression,
        BoundingSphere,
        Cartesian2,
        Cartesian3,
        Color,
        ComponentDatatype,
        defaultValue,
        defined,
        defineProperties,
        destroyObject,
        DeveloperError,
        EncodedCartesian3,
        IndexDatatype,
        CesiumMath,
        Matrix4,
        WebGLConstants,
        Buffer,
        BufferUsage,
        DrawCommand,
        Pass,
        RenderState,
        ShaderProgram,
        ShaderSource,
        VertexArrayFacade,
        BillboardCollectionFS,
        BillboardCollectionVS,
        Billboard,
        BlendingState,
        BlendOption,
        HeightReference,
        HorizontalOrigin,
        SceneMode,
        TextureAtlas,
        VerticalOrigin) {
    'use strict';

    var SHOW_INDEX = Billboard.SHOW_INDEX;
    var POSITION_INDEX = Billboard.POSITION_INDEX;
    var PIXEL_OFFSET_INDEX = Billboard.PIXEL_OFFSET_INDEX;
    var EYE_OFFSET_INDEX = Billboard.EYE_OFFSET_INDEX;
    var HORIZONTAL_ORIGIN_INDEX = Billboard.HORIZONTAL_ORIGIN_INDEX;
    var VERTICAL_ORIGIN_INDEX = Billboard.VERTICAL_ORIGIN_INDEX;
    var SCALE_INDEX = Billboard.SCALE_INDEX;
    var IMAGE_INDEX_INDEX = Billboard.IMAGE_INDEX_INDEX;
    var COLOR_INDEX = Billboard.COLOR_INDEX;
    var ROTATION_INDEX = Billboard.ROTATION_INDEX;
    var ALIGNED_AXIS_INDEX = Billboard.ALIGNED_AXIS_INDEX;
    var SCALE_BY_DISTANCE_INDEX = Billboard.SCALE_BY_DISTANCE_INDEX;
    var TRANSLUCENCY_BY_DISTANCE_INDEX = Billboard.TRANSLUCENCY_BY_DISTANCE_INDEX;
    var PIXEL_OFFSET_SCALE_BY_DISTANCE_INDEX = Billboard.PIXEL_OFFSET_SCALE_BY_DISTANCE_INDEX;
    var DISTANCE_DISPLAY_CONDITION_INDEX = Billboard.DISTANCE_DISPLAY_CONDITION_INDEX;
    var DISABLE_DEPTH_DISTANCE = Billboard.DISABLE_DEPTH_DISTANCE;
    var NUMBER_OF_PROPERTIES = Billboard.NUMBER_OF_PROPERTIES;

    var attributeLocations;

    var attributeLocationsBatched = {
        positionHighAndScale : 0,
        positionLowAndRotation : 1,
        compressedAttribute0 : 2,        // pixel offset, translate, horizontal origin, vertical origin, show, direction, texture coordinates
        compressedAttribute1 : 3,        // aligned axis, translucency by distance, image width
        compressedAttribute2 : 4,        // image height, color, pick color, size in meters, valid aligned axis, 13 bits free
        eyeOffset : 5,                   // 4 bytes free
        scaleByDistance : 6,
        pixelOffsetScaleByDistance : 7,
<<<<<<< HEAD
        distanceDisplayCondition : 8,
        a_batchId : 9
=======
        distanceDisplayConditionAndDisableDepth : 8
>>>>>>> 3a5d2699
    };

    var attributeLocationsInstanced = {
        direction : 0,
        positionHighAndScale : 1,
        positionLowAndRotation : 2,     // texture offset in w
        compressedAttribute0 : 3,
        compressedAttribute1 : 4,
        compressedAttribute2 : 5,
        eyeOffset : 6,                  // texture range in w
        scaleByDistance : 7,
        pixelOffsetScaleByDistance : 8,
<<<<<<< HEAD
        distanceDisplayCondition : 9,
        a_batchId : 10
=======
        distanceDisplayConditionAndDisableDepth : 9
>>>>>>> 3a5d2699
    };

    /**
     * A renderable collection of billboards.  Billboards are viewport-aligned
     * images positioned in the 3D scene.
     * <br /><br />
     * <div align='center'>
     * <img src='images/Billboard.png' width='400' height='300' /><br />
     * Example billboards
     * </div>
     * <br /><br />
     * Billboards are added and removed from the collection using {@link BillboardCollection#add}
     * and {@link BillboardCollection#remove}.  Billboards in a collection automatically share textures
     * for images with the same identifier.
     *
     * @alias BillboardCollection
     * @constructor
     *
     * @param {Object} [options] Object with the following properties:
     * @param {Matrix4} [options.modelMatrix=Matrix4.IDENTITY] The 4x4 transformation matrix that transforms each billboard from model to world coordinates.
     * @param {Boolean} [options.debugShowBoundingVolume=false] For debugging only. Determines if this primitive's commands' bounding spheres are shown.
     * @param {Scene} [options.scene] Must be passed in for billboards that use the height reference property or will be depth tested against the globe.
     * @param {BlendOption} [options.blendOption=BlendOption.OPAQUE_AND_TRANSLUCENT] The billboard blending option. The default
     * is used for rendering both opaque and translucent billboards. However, if either all of the billboards are completely opaque or all are completely translucent,
     * setting the technique to BillboardRenderTechnique.OPAQUE or BillboardRenderTechnique.TRANSLUCENT can improve performance by up to 2x.
     *
     * @performance For best performance, prefer a few collections, each with many billboards, to
     * many collections with only a few billboards each.  Organize collections so that billboards
     * with the same update frequency are in the same collection, i.e., billboards that do not
     * change should be in one collection; billboards that change every frame should be in another
     * collection; and so on.
     *
     * @see BillboardCollection#add
     * @see BillboardCollection#remove
     * @see Billboard
     * @see LabelCollection
     *
     * @demo {@link http://cesiumjs.org/Cesium/Apps/Sandcastle/index.html?src=Billboards.html|Cesium Sandcastle Billboard Demo}
     *
     * @example
     * // Create a billboard collection with two billboards
     * var billboards = scene.primitives.add(new Cesium.BillboardCollection());
     * billboards.add({
     *   position : new Cesium.Cartesian3(1.0, 2.0, 3.0),
     *   image : 'url/to/image'
     * });
     * billboards.add({
     *   position : new Cesium.Cartesian3(4.0, 5.0, 6.0),
     *   image : 'url/to/another/image'
     * });
     */
    function BillboardCollection(options) {
        options = defaultValue(options, defaultValue.EMPTY_OBJECT);

        this._scene = options.scene;
        this._batchTable = options.batchTable;

        this._textureAtlas = undefined;
        this._textureAtlasGUID = undefined;
        this._destroyTextureAtlas = true;
        this._sp = undefined;
        this._spTranslucent = undefined;
        this._spPick = undefined;
        this._rsOpaque = undefined;
        this._rsTranslucent = undefined;
        this._vaf = undefined;

        this._billboards = [];
        this._billboardsToUpdate = [];
        this._billboardsToUpdateIndex = 0;
        this._billboardsRemoved = false;
        this._createVertexArray = false;

        this._shaderRotation = false;
        this._compiledShaderRotation = false;
        this._compiledShaderRotationPick = false;

        this._shaderAlignedAxis = false;
        this._compiledShaderAlignedAxis = false;
        this._compiledShaderAlignedAxisPick = false;

        this._shaderScaleByDistance = false;
        this._compiledShaderScaleByDistance = false;
        this._compiledShaderScaleByDistancePick = false;

        this._shaderTranslucencyByDistance = false;
        this._compiledShaderTranslucencyByDistance = false;
        this._compiledShaderTranslucencyByDistancePick = false;

        this._shaderPixelOffsetScaleByDistance = false;
        this._compiledShaderPixelOffsetScaleByDistance = false;
        this._compiledShaderPixelOffsetScaleByDistancePick = false;

        this._shaderDistanceDisplayCondition = false;
        this._compiledShaderDistanceDisplayCondition = false;
        this._compiledShaderDistanceDisplayConditionPick = false;

        this._shaderDisableDepthDistance = false;
        this._compiledShaderDisableDepthDistance = false;
        this._compiledShaderDisableDepthDistancePick = false;

        this._propertiesChanged = new Uint32Array(NUMBER_OF_PROPERTIES);

        this._maxSize = 0.0;
        this._maxEyeOffset = 0.0;
        this._maxScale = 1.0;
        this._maxPixelOffset = 0.0;
        this._allHorizontalCenter = true;
        this._allVerticalCenter = true;
        this._allSizedInMeters = true;

        this._baseVolume = new BoundingSphere();
        this._baseVolumeWC = new BoundingSphere();
        this._baseVolume2D = new BoundingSphere();
        this._boundingVolume = new BoundingSphere();
        this._boundingVolumeDirty = false;

        this._colorCommands = [];
        this._pickCommands = [];

        /**
         * The 4x4 transformation matrix that transforms each billboard in this collection from model to world coordinates.
         * When this is the identity matrix, the billboards are drawn in world coordinates, i.e., Earth's WGS84 coordinates.
         * Local reference frames can be used by providing a different transformation matrix, like that returned
         * by {@link Transforms.eastNorthUpToFixedFrame}.
         *
         * @type {Matrix4}
         * @default {@link Matrix4.IDENTITY}
         *
         *
         * @example
         * var center = Cesium.Cartesian3.fromDegrees(-75.59777, 40.03883);
         * billboards.modelMatrix = Cesium.Transforms.eastNorthUpToFixedFrame(center);
         * billboards.add({
         *   image : 'url/to/image',
         *   position : new Cesium.Cartesian3(0.0, 0.0, 0.0) // center
         * });
         * billboards.add({
         *   image : 'url/to/image',
         *   position : new Cesium.Cartesian3(1000000.0, 0.0, 0.0) // east
         * });
         * billboards.add({
         *   image : 'url/to/image',
         *   position : new Cesium.Cartesian3(0.0, 1000000.0, 0.0) // north
         * });
         * billboards.add({
         *   image : 'url/to/image',
         *   position : new Cesium.Cartesian3(0.0, 0.0, 1000000.0) // up
         * });
         *
         * @see Transforms.eastNorthUpToFixedFrame
         */
        this.modelMatrix = Matrix4.clone(defaultValue(options.modelMatrix, Matrix4.IDENTITY));
        this._modelMatrix = Matrix4.clone(Matrix4.IDENTITY);

        /**
         * This property is for debugging only; it is not for production use nor is it optimized.
         * <p>
         * Draws the bounding sphere for each draw command in the primitive.
         * </p>
         *
         * @type {Boolean}
         *
         * @default false
         */
        this.debugShowBoundingVolume = defaultValue(options.debugShowBoundingVolume, false);

        /**
         * The billboard blending option. The default is used for rendering both opaque and translucent billboards.
         * However, if either all of the billboards are completely opaque or all are completely translucent,
         * setting the technique to BillboardRenderTechnique.OPAQUE or BillboardRenderTechnique.TRANSLUCENT can improve
         * performance by up to 2x.
         * @type {BlendOption}
         * @default BlendOption.OPAQUE_AND_TRANSLUCENT
         */
        this.blendOption = defaultValue(options.blendOption, BlendOption.OPAQUE_AND_TRANSLUCENT);
        this._blendOption = undefined;

        this._mode = SceneMode.SCENE3D;

        // The buffer usage for each attribute is determined based on the usage of the attribute over time.
        this._buffersUsage = [
                              BufferUsage.STATIC_DRAW, // SHOW_INDEX
                              BufferUsage.STATIC_DRAW, // POSITION_INDEX
                              BufferUsage.STATIC_DRAW, // PIXEL_OFFSET_INDEX
                              BufferUsage.STATIC_DRAW, // EYE_OFFSET_INDEX
                              BufferUsage.STATIC_DRAW, // HORIZONTAL_ORIGIN_INDEX
                              BufferUsage.STATIC_DRAW, // VERTICAL_ORIGIN_INDEX
                              BufferUsage.STATIC_DRAW, // SCALE_INDEX
                              BufferUsage.STATIC_DRAW, // IMAGE_INDEX_INDEX
                              BufferUsage.STATIC_DRAW, // COLOR_INDEX
                              BufferUsage.STATIC_DRAW, // ROTATION_INDEX
                              BufferUsage.STATIC_DRAW, // ALIGNED_AXIS_INDEX
                              BufferUsage.STATIC_DRAW, // SCALE_BY_DISTANCE_INDEX
                              BufferUsage.STATIC_DRAW, // TRANSLUCENCY_BY_DISTANCE_INDEX
                              BufferUsage.STATIC_DRAW, // PIXEL_OFFSET_SCALE_BY_DISTANCE_INDEX
                              BufferUsage.STATIC_DRAW  // DISTANCE_DISPLAY_CONDITION_INDEX
                          ];

        var that = this;
        this._uniforms = {
            u_atlas : function() {
                return that._textureAtlas.texture;
            },
            tile_translucentCommand : function() { return false; }
        };

        var scene = this._scene;
        if (defined(scene)) {
            this._removeCallbackFunc = scene.terrainProviderChanged.addEventListener(function() {
                var billboards = this._billboards;
                var length = billboards.length;
                for (var i=0;i<length;++i) {
                    billboards[i]._updateClamping();
                }
            }, this);
        }
    }

    defineProperties(BillboardCollection.prototype, {
        /**
         * Returns the number of billboards in this collection.  This is commonly used with
         * {@link BillboardCollection#get} to iterate over all the billboards
         * in the collection.
         * @memberof BillboardCollection.prototype
         * @type {Number}
         */
        length : {
            get : function() {
                removeBillboards(this);
                return this._billboards.length;
            }
        },

        /**
         * Gets or sets the textureAtlas.
         * @memberof BillboardCollection.prototype
         * @type {TextureAtlas}
         * @private
         */
        textureAtlas : {
            get : function() {
                return this._textureAtlas;
            },
            set : function(value) {
                if (this._textureAtlas !== value) {
                    this._textureAtlas = this._destroyTextureAtlas && this._textureAtlas && this._textureAtlas.destroy();
                    this._textureAtlas = value;
                    this._createVertexArray = true; // New per-billboard texture coordinates
                }
            }
        },

        /**
         * Gets or sets a value which determines if the texture atlas is
         * destroyed when the collection is destroyed.
         *
         * If the texture atlas is used by more than one collection, set this to <code>false</code>,
         * and explicitly destroy the atlas to avoid attempting to destroy it multiple times.
         *
         * @memberof BillboardCollection.prototype
         * @type {Boolean}
         * @private
         *
         * @example
         * // Set destroyTextureAtlas
         * // Destroy a billboard collection but not its texture atlas.
         *
         * var atlas = new TextureAtlas({
         *   scene : scene,
         *   images : images
         * });
         * billboards.textureAtlas = atlas;
         * billboards.destroyTextureAtlas = false;
         * billboards = billboards.destroy();
         * console.log(atlas.isDestroyed()); // False
         */
        destroyTextureAtlas : {
            get : function() {
                return this._destroyTextureAtlas;
            },
            set : function(value) {
                this._destroyTextureAtlas = value;
            }
        }
    });

    function destroyBillboards(billboards) {
        var length = billboards.length;
        for (var i = 0; i < length; ++i) {
            if (billboards[i]) {
                billboards[i]._destroy();
            }
        }
    }

    /**
     * Creates and adds a billboard with the specified initial properties to the collection.
     * The added billboard is returned so it can be modified or removed from the collection later.
     *
     * @param {Object}[billboard] A template describing the billboard's properties as shown in Example 1.
     * @returns {Billboard} The billboard that was added to the collection.
     *
     * @performance Calling <code>add</code> is expected constant time.  However, the collection's vertex buffer
     * is rewritten - an <code>O(n)</code> operation that also incurs CPU to GPU overhead.  For
     * best performance, add as many billboards as possible before calling <code>update</code>.
     *
     * @exception {DeveloperError} This object was destroyed, i.e., destroy() was called.
     *
     *
     * @example
     * // Example 1:  Add a billboard, specifying all the default values.
     * var b = billboards.add({
     *   show : true,
     *   position : Cesium.Cartesian3.ZERO,
     *   pixelOffset : Cesium.Cartesian2.ZERO,
     *   eyeOffset : Cesium.Cartesian3.ZERO,
     *   heightReference : Cesium.HeightReference.NONE,
     *   horizontalOrigin : Cesium.HorizontalOrigin.CENTER,
     *   verticalOrigin : Cesium.VerticalOrigin.CENTER,
     *   scale : 1.0,
     *   image : 'url/to/image',
     *   imageSubRegion : undefined,
     *   color : Cesium.Color.WHITE,
     *   id : undefined,
     *   rotation : 0.0,
     *   alignedAxis : Cesium.Cartesian3.ZERO,
     *   width : undefined,
     *   height : undefined,
     *   scaleByDistance : undefined,
     *   translucencyByDistance : undefined,
     *   pixelOffsetScaleByDistance : undefined,
     *   sizeInMeters : false,
     *   distanceDisplayCondition : undefined
     * });
     *
     * @example
     * // Example 2:  Specify only the billboard's cartographic position.
     * var b = billboards.add({
     *   position : Cesium.Cartesian3.fromDegrees(longitude, latitude, height)
     * });
     *
     * @see BillboardCollection#remove
     * @see BillboardCollection#removeAll
     */
    BillboardCollection.prototype.add = function(billboard) {
        var b = new Billboard(billboard, this);
        b._index = this._billboards.length;

        this._billboards.push(b);
        this._createVertexArray = true;

        return b;
    };

    /**
     * Removes a billboard from the collection.
     *
     * @param {Billboard} billboard The billboard to remove.
     * @returns {Boolean} <code>true</code> if the billboard was removed; <code>false</code> if the billboard was not found in the collection.
     *
     * @performance Calling <code>remove</code> is expected constant time.  However, the collection's vertex buffer
     * is rewritten - an <code>O(n)</code> operation that also incurs CPU to GPU overhead.  For
     * best performance, remove as many billboards as possible before calling <code>update</code>.
     * If you intend to temporarily hide a billboard, it is usually more efficient to call
     * {@link Billboard#show} instead of removing and re-adding the billboard.
     *
     * @exception {DeveloperError} This object was destroyed, i.e., destroy() was called.
     *
     *
     * @example
     * var b = billboards.add(...);
     * billboards.remove(b);  // Returns true
     *
     * @see BillboardCollection#add
     * @see BillboardCollection#removeAll
     * @see Billboard#show
     */
    BillboardCollection.prototype.remove = function(billboard) {
        if (this.contains(billboard)) {
            this._billboards[billboard._index] = null; // Removed later
            this._billboardsRemoved = true;
            this._createVertexArray = true;
            billboard._destroy();
            return true;
        }

        return false;
    };

    /**
     * Removes all billboards from the collection.
     *
     * @performance <code>O(n)</code>.  It is more efficient to remove all the billboards
     * from a collection and then add new ones than to create a new collection entirely.
     *
     * @exception {DeveloperError} This object was destroyed, i.e., destroy() was called.
     *
     *
     * @example
     * billboards.add(...);
     * billboards.add(...);
     * billboards.removeAll();
     *
     * @see BillboardCollection#add
     * @see BillboardCollection#remove
     */
    BillboardCollection.prototype.removeAll = function() {
        destroyBillboards(this._billboards);
        this._billboards = [];
        this._billboardsToUpdate = [];
        this._billboardsToUpdateIndex = 0;
        this._billboardsRemoved = false;

        this._createVertexArray = true;
    };

    function removeBillboards(billboardCollection) {
        if (billboardCollection._billboardsRemoved) {
            billboardCollection._billboardsRemoved = false;

            var newBillboards = [];
            var billboards = billboardCollection._billboards;
            var length = billboards.length;
            for (var i = 0, j = 0; i < length; ++i) {
                var billboard = billboards[i];
                if (billboard) {
                    billboard._index = j++;
                    newBillboards.push(billboard);
                }
            }

            billboardCollection._billboards = newBillboards;
        }
    }

    BillboardCollection.prototype._updateBillboard = function(billboard, propertyChanged) {
        if (!billboard._dirty) {
            this._billboardsToUpdate[this._billboardsToUpdateIndex++] = billboard;
        }

        ++this._propertiesChanged[propertyChanged];
    };

    /**
     * Check whether this collection contains a given billboard.
     *
     * @param {Billboard} [billboard] The billboard to check for.
     * @returns {Boolean} true if this collection contains the billboard, false otherwise.
     *
     * @see BillboardCollection#get
     */
    BillboardCollection.prototype.contains = function(billboard) {
        return defined(billboard) && billboard._billboardCollection === this;
    };

    /**
     * Returns the billboard in the collection at the specified index.  Indices are zero-based
     * and increase as billboards are added.  Removing a billboard shifts all billboards after
     * it to the left, changing their indices.  This function is commonly used with
     * {@link BillboardCollection#length} to iterate over all the billboards
     * in the collection.
     *
     * @param {Number} index The zero-based index of the billboard.
     * @returns {Billboard} The billboard at the specified index.
     *
     * @performance Expected constant time.  If billboards were removed from the collection and
     * {@link BillboardCollection#update} was not called, an implicit <code>O(n)</code>
     * operation is performed.
     *
     * @exception {DeveloperError} This object was destroyed, i.e., destroy() was called.
     *
     *
     * @example
     * // Toggle the show property of every billboard in the collection
     * var len = billboards.length;
     * for (var i = 0; i < len; ++i) {
     *   var b = billboards.get(i);
     *   b.show = !b.show;
     * }
     *
     * @see BillboardCollection#length
     */
    BillboardCollection.prototype.get = function(index) {
        //>>includeStart('debug', pragmas.debug);
        if (!defined(index)) {
            throw new DeveloperError('index is required.');
        }
        //>>includeEnd('debug');

        removeBillboards(this);
        return this._billboards[index];
    };

    var getIndexBuffer;

    function getIndexBufferBatched(context) {
        var sixteenK = 16 * 1024;

        var indexBuffer = context.cache.billboardCollection_indexBufferBatched;
        if (defined(indexBuffer)) {
            return indexBuffer;
        }

        // Subtract 6 because the last index is reserverd for primitive restart.
        // https://www.khronos.org/registry/webgl/specs/latest/2.0/#5.18
        var length = sixteenK * 6 - 6;
        var indices = new Uint16Array(length);
        for (var i = 0, j = 0; i < length; i += 6, j += 4) {
            indices[i] = j;
            indices[i + 1] = j + 1;
            indices[i + 2] = j + 2;

            indices[i + 3] = j + 0;
            indices[i + 4] = j + 2;
            indices[i + 5] = j + 3;
        }

        // PERFORMANCE_IDEA:  Should we reference count billboard collections, and eventually delete this?
        // Is this too much memory to allocate up front?  Should we dynamically grow it?
        indexBuffer = Buffer.createIndexBuffer({
            context : context,
            typedArray : indices,
            usage : BufferUsage.STATIC_DRAW,
            indexDatatype : IndexDatatype.UNSIGNED_SHORT
        });
        indexBuffer.vertexArrayDestroyable = false;
        context.cache.billboardCollection_indexBufferBatched = indexBuffer;
        return indexBuffer;
    }

    function getIndexBufferInstanced(context) {
        var indexBuffer = context.cache.billboardCollection_indexBufferInstanced;
        if (defined(indexBuffer)) {
            return indexBuffer;
        }

        indexBuffer = Buffer.createIndexBuffer({
            context : context,
            typedArray : new Uint16Array([0, 1, 2, 0, 2, 3]),
            usage : BufferUsage.STATIC_DRAW,
            indexDatatype : IndexDatatype.UNSIGNED_SHORT
        });

        indexBuffer.vertexArrayDestroyable = false;
        context.cache.billboardCollection_indexBufferInstanced = indexBuffer;
        return indexBuffer;
    }

    function getVertexBufferInstanced(context) {
        var vertexBuffer = context.cache.billboardCollection_vertexBufferInstanced;
        if (defined(vertexBuffer)) {
            return vertexBuffer;
        }

        vertexBuffer = Buffer.createVertexBuffer({
            context : context,
            typedArray : new Float32Array([0.0, 0.0, 1.0, 0.0, 1.0, 1.0, 0.0, 1.0]),
            usage : BufferUsage.STATIC_DRAW
        });

        vertexBuffer.vertexArrayDestroyable = false;
        context.cache.billboardCollection_vertexBufferInstanced = vertexBuffer;
        return vertexBuffer;
    }

    BillboardCollection.prototype.computeNewBuffersUsage = function() {
        var buffersUsage = this._buffersUsage;
        var usageChanged = false;

        var properties = this._propertiesChanged;
        for ( var k = 0; k < NUMBER_OF_PROPERTIES; ++k) {
            var newUsage = (properties[k] === 0) ? BufferUsage.STATIC_DRAW : BufferUsage.STREAM_DRAW;
            usageChanged = usageChanged || (buffersUsage[k] !== newUsage);
            buffersUsage[k] = newUsage;
        }

        return usageChanged;
    };

    function createVAF(context, numberOfBillboards, buffersUsage, instanced, batchTable) {
        var attributes = [{
            index : attributeLocations.positionHighAndScale,
            componentsPerAttribute : 4,
            componentDatatype : ComponentDatatype.FLOAT,
            usage : buffersUsage[POSITION_INDEX]
        }, {
            index : attributeLocations.positionLowAndRotation,
            componentsPerAttribute : 4,
            componentDatatype : ComponentDatatype.FLOAT,
            usage : buffersUsage[POSITION_INDEX]
        }, {
            index : attributeLocations.compressedAttribute0,
            componentsPerAttribute : 4,
            componentDatatype : ComponentDatatype.FLOAT,
            usage : buffersUsage[PIXEL_OFFSET_INDEX]
        }, {
            index : attributeLocations.compressedAttribute1,
            componentsPerAttribute : 4,
            componentDatatype : ComponentDatatype.FLOAT,
            usage : buffersUsage[TRANSLUCENCY_BY_DISTANCE_INDEX]
        }, {
            index : attributeLocations.compressedAttribute2,
            componentsPerAttribute : 4,
            componentDatatype : ComponentDatatype.FLOAT,
            usage : buffersUsage[COLOR_INDEX]
        }, {
            index : attributeLocations.eyeOffset,
            componentsPerAttribute : 4,
            componentDatatype : ComponentDatatype.FLOAT,
            usage : buffersUsage[EYE_OFFSET_INDEX]
        }, {
            index : attributeLocations.scaleByDistance,
            componentsPerAttribute : 4,
            componentDatatype : ComponentDatatype.FLOAT,
            usage : buffersUsage[SCALE_BY_DISTANCE_INDEX]
        }, {
            index : attributeLocations.pixelOffsetScaleByDistance,
            componentsPerAttribute : 4,
            componentDatatype : ComponentDatatype.FLOAT,
            usage : buffersUsage[PIXEL_OFFSET_SCALE_BY_DISTANCE_INDEX]
        }, {
            index : attributeLocations.distanceDisplayConditionAndDisableDepth,
            componentsPerAttribute : 3,
            componentDatatype : ComponentDatatype.FLOAT,
            usage : buffersUsage[DISTANCE_DISPLAY_CONDITION_INDEX]
        }];

        // Instancing requires one non-instanced attribute.
        if (instanced) {
            attributes.push({
                index : attributeLocations.direction,
                componentsPerAttribute : 2,
                componentDatatype : ComponentDatatype.FLOAT,
                vertexBuffer : getVertexBufferInstanced(context)
            });
        }

        if (defined(batchTable)) {
            attributes.push({
                index : attributeLocations.a_batchId,
                componentsPerAttribute : 1,
                componentDatatyps : ComponentDatatype.FLOAT,
                bufferUsage : BufferUsage.STATIC_DRAW
            });
        }

        // When instancing is enabled, only one vertex is needed for each billboard.
        var sizeInVertices = instanced ? numberOfBillboards : 4 * numberOfBillboards;
        return new VertexArrayFacade(context, attributes, sizeInVertices, instanced);
    }

    ///////////////////////////////////////////////////////////////////////////

    // Four vertices per billboard.  Each has the same position, etc., but a different screen-space direction vector.

    // PERFORMANCE_IDEA:  Save memory if a property is the same for all billboards, use a latched attribute state,
    // instead of storing it in a vertex buffer.

    var writePositionScratch = new EncodedCartesian3();

    function writePositionScaleAndRotation(billboardCollection, context, textureAtlasCoordinates, vafWriters, billboard) {
        var i;
        var positionHighWriter = vafWriters[attributeLocations.positionHighAndScale];
        var positionLowWriter = vafWriters[attributeLocations.positionLowAndRotation];
        var position = billboard._getActualPosition();

        if (billboardCollection._mode === SceneMode.SCENE3D) {
            BoundingSphere.expand(billboardCollection._baseVolume, position, billboardCollection._baseVolume);
            billboardCollection._boundingVolumeDirty = true;
        }

        EncodedCartesian3.fromCartesian(position, writePositionScratch);
        var scale = billboard.scale;
        var rotation = billboard.rotation;

        if (rotation !== 0.0) {
            billboardCollection._shaderRotation = true;
        }

        billboardCollection._maxScale = Math.max(billboardCollection._maxScale, scale);

        var high = writePositionScratch.high;
        var low = writePositionScratch.low;

        if (billboardCollection._instanced) {
            i = billboard._index;
            positionHighWriter(i, high.x, high.y, high.z, scale);
            positionLowWriter(i, low.x, low.y, low.z, rotation);
        } else {
            i = billboard._index * 4;
            positionHighWriter(i + 0, high.x, high.y, high.z, scale);
            positionHighWriter(i + 1, high.x, high.y, high.z, scale);
            positionHighWriter(i + 2, high.x, high.y, high.z, scale);
            positionHighWriter(i + 3, high.x, high.y, high.z, scale);

            positionLowWriter(i + 0, low.x, low.y, low.z, rotation);
            positionLowWriter(i + 1, low.x, low.y, low.z, rotation);
            positionLowWriter(i + 2, low.x, low.y, low.z, rotation);
            positionLowWriter(i + 3, low.x, low.y, low.z, rotation);
        }
    }

    var scratchCartesian2 = new Cartesian2();

    var UPPER_BOUND = 32768.0;  // 2^15

    var LEFT_SHIFT16 = 65536.0; // 2^16
    var LEFT_SHIFT8 = 256.0;    // 2^8
    var LEFT_SHIFT7 = 128.0;
    var LEFT_SHIFT5 = 32.0;
    var LEFT_SHIFT3 = 8.0;
    var LEFT_SHIFT2 = 4.0;

    var RIGHT_SHIFT8 = 1.0 / 256.0;

    var LOWER_LEFT = 0.0;
    var LOWER_RIGHT = 2.0;
    var UPPER_RIGHT = 3.0;
    var UPPER_LEFT = 1.0;

    function writeCompressedAttrib0(billboardCollection, context, textureAtlasCoordinates, vafWriters, billboard) {
        var i;
        var writer = vafWriters[attributeLocations.compressedAttribute0];
        var pixelOffset = billboard.pixelOffset;
        var pixelOffsetX = pixelOffset.x;
        var pixelOffsetY = pixelOffset.y;

        var translate = billboard._translate;
        var translateX = translate.x;
        var translateY = translate.y;

        billboardCollection._maxPixelOffset = Math.max(billboardCollection._maxPixelOffset, Math.abs(pixelOffsetX + translateX), Math.abs(-pixelOffsetY + translateY));

        var horizontalOrigin = billboard.horizontalOrigin;
        var verticalOrigin = billboard._verticalOrigin;
        var show = billboard.show && billboard.clusterShow;

        // If the color alpha is zero, do not show this billboard.  This lets us avoid providing
        // color during the pick pass and also eliminates a discard in the fragment shader.
        if (billboard.color.alpha === 0.0) {
            show = false;
        }

        // Raw billboards don't distinguish between BASELINE and BOTTOM, only LabelCollection does that.
        if (verticalOrigin === VerticalOrigin.BASELINE) {
            verticalOrigin = VerticalOrigin.BOTTOM;
        }

        billboardCollection._allHorizontalCenter = billboardCollection._allHorizontalCenter && horizontalOrigin === HorizontalOrigin.CENTER;
        billboardCollection._allVerticalCenter = billboardCollection._allVerticalCenter && verticalOrigin === VerticalOrigin.CENTER;

        var bottomLeftX = 0;
        var bottomLeftY = 0;
        var width = 0;
        var height = 0;
        var index = billboard._imageIndex;
        if (index !== -1) {
            var imageRectangle = textureAtlasCoordinates[index];

            //>>includeStart('debug', pragmas.debug);
            if (!defined(imageRectangle)) {
                throw new DeveloperError('Invalid billboard image index: ' + index);
            }
            //>>includeEnd('debug');

            bottomLeftX = imageRectangle.x;
            bottomLeftY = imageRectangle.y;
            width = imageRectangle.width;
            height = imageRectangle.height;
        }
        var topRightX = bottomLeftX + width;
        var topRightY = bottomLeftY + height;

        var compressed0 = Math.floor(CesiumMath.clamp(pixelOffsetX, -UPPER_BOUND, UPPER_BOUND) + UPPER_BOUND) * LEFT_SHIFT7;
        compressed0 += (horizontalOrigin + 1.0) * LEFT_SHIFT5;
        compressed0 += (verticalOrigin + 1.0) * LEFT_SHIFT3;
        compressed0 += (show ? 1.0 : 0.0) * LEFT_SHIFT2;

        var compressed1 = Math.floor(CesiumMath.clamp(pixelOffsetY, -UPPER_BOUND, UPPER_BOUND) + UPPER_BOUND) * LEFT_SHIFT8;
        var compressed2 = Math.floor(CesiumMath.clamp(translateX, -UPPER_BOUND, UPPER_BOUND) + UPPER_BOUND) * LEFT_SHIFT8;

        var tempTanslateY = (CesiumMath.clamp(translateY, -UPPER_BOUND, UPPER_BOUND) + UPPER_BOUND) * RIGHT_SHIFT8;
        var upperTranslateY = Math.floor(tempTanslateY);
        var lowerTranslateY = Math.floor((tempTanslateY - upperTranslateY) * LEFT_SHIFT8);

        compressed1 += upperTranslateY;
        compressed2 += lowerTranslateY;

        scratchCartesian2.x = bottomLeftX;
        scratchCartesian2.y = bottomLeftY;
        var compressedTexCoordsLL = AttributeCompression.compressTextureCoordinates(scratchCartesian2);
        scratchCartesian2.x = topRightX;
        var compressedTexCoordsLR = AttributeCompression.compressTextureCoordinates(scratchCartesian2);
        scratchCartesian2.y = topRightY;
        var compressedTexCoordsUR = AttributeCompression.compressTextureCoordinates(scratchCartesian2);
        scratchCartesian2.x = bottomLeftX;
        var compressedTexCoordsUL = AttributeCompression.compressTextureCoordinates(scratchCartesian2);

        if (billboardCollection._instanced) {
            i = billboard._index;
            writer(i, compressed0, compressed1, compressed2, compressedTexCoordsLL);
        } else {
            i = billboard._index * 4;
            writer(i + 0, compressed0 + LOWER_LEFT, compressed1, compressed2, compressedTexCoordsLL);
            writer(i + 1, compressed0 + LOWER_RIGHT, compressed1, compressed2, compressedTexCoordsLR);
            writer(i + 2, compressed0 + UPPER_RIGHT, compressed1, compressed2, compressedTexCoordsUR);
            writer(i + 3, compressed0 + UPPER_LEFT, compressed1, compressed2, compressedTexCoordsUL);
        }
    }

    function writeCompressedAttrib1(billboardCollection, context, textureAtlasCoordinates, vafWriters, billboard) {
        var i;
        var writer = vafWriters[attributeLocations.compressedAttribute1];
        var alignedAxis = billboard.alignedAxis;
        if (!Cartesian3.equals(alignedAxis, Cartesian3.ZERO)) {
            billboardCollection._shaderAlignedAxis = true;
        }

        var near = 0.0;
        var nearValue = 1.0;
        var far = 1.0;
        var farValue = 1.0;

        var translucency = billboard.translucencyByDistance;
        if (defined(translucency)) {
            near = translucency.near;
            nearValue = translucency.nearValue;
            far = translucency.far;
            farValue = translucency.farValue;

            if (nearValue !== 1.0 || farValue !== 1.0) {
                // translucency by distance calculation in shader need not be enabled
                // until a billboard with near and far !== 1.0 is found
                billboardCollection._shaderTranslucencyByDistance = true;
            }
        }

        var width = 0;
        var index = billboard._imageIndex;
        if (index !== -1) {
            var imageRectangle = textureAtlasCoordinates[index];

            //>>includeStart('debug', pragmas.debug);
            if (!defined(imageRectangle)) {
                throw new DeveloperError('Invalid billboard image index: ' + index);
            }
            //>>includeEnd('debug');

            width = imageRectangle.width;
        }

        var textureWidth = billboardCollection._textureAtlas.texture.width;
        var imageWidth = Math.round(defaultValue(billboard.width, textureWidth * width));
        billboardCollection._maxSize = Math.max(billboardCollection._maxSize, imageWidth);

        var compressed0 = CesiumMath.clamp(imageWidth, 0.0, LEFT_SHIFT16);
        var compressed1 = 0.0;

        if (Math.abs(Cartesian3.magnitudeSquared(alignedAxis) - 1.0) < CesiumMath.EPSILON6) {
            compressed1 = AttributeCompression.octEncodeFloat(alignedAxis);
        }

        nearValue = CesiumMath.clamp(nearValue, 0.0, 1.0);
        nearValue = nearValue === 1.0 ? 255.0 : (nearValue * 255.0) | 0;
        compressed0 = compressed0 * LEFT_SHIFT8 + nearValue;

        farValue = CesiumMath.clamp(farValue, 0.0, 1.0);
        farValue = farValue === 1.0 ? 255.0 : (farValue * 255.0) | 0;
        compressed1 = compressed1 * LEFT_SHIFT8 + farValue;

        if (billboardCollection._instanced) {
            i = billboard._index;
            writer(i, compressed0, compressed1, near, far);
        } else {
            i = billboard._index * 4;
            writer(i + 0, compressed0, compressed1, near, far);
            writer(i + 1, compressed0, compressed1, near, far);
            writer(i + 2, compressed0, compressed1, near, far);
            writer(i + 3, compressed0, compressed1, near, far);
        }
    }

    function writeCompressedAttrib2(billboardCollection, context, textureAtlasCoordinates, vafWriters, billboard) {
        var i;
        var writer = vafWriters[attributeLocations.compressedAttribute2];
        var color = billboard.color;
        var pickColor = billboard.getPickId(context).color;
        var sizeInMeters = billboard.sizeInMeters ? 1.0 : 0.0;
        var validAlignedAxis = Math.abs(Cartesian3.magnitudeSquared(billboard.alignedAxis) - 1.0) < CesiumMath.EPSILON6 ? 1.0 : 0.0;

        billboardCollection._allSizedInMeters = billboardCollection._allSizedInMeters && sizeInMeters === 1.0;

        var height = 0;
        var index = billboard._imageIndex;
        if (index !== -1) {
            var imageRectangle = textureAtlasCoordinates[index];

            //>>includeStart('debug', pragmas.debug);
            if (!defined(imageRectangle)) {
                throw new DeveloperError('Invalid billboard image index: ' + index);
            }
            //>>includeEnd('debug');

            height = imageRectangle.height;
        }

        var dimensions = billboardCollection._textureAtlas.texture.dimensions;
        var imageHeight = Math.round(defaultValue(billboard.height, dimensions.y * height));
        billboardCollection._maxSize = Math.max(billboardCollection._maxSize, imageHeight);

        var red = Color.floatToByte(color.red);
        var green = Color.floatToByte(color.green);
        var blue = Color.floatToByte(color.blue);
        var compressed0 = red * LEFT_SHIFT16 + green * LEFT_SHIFT8 + blue;

        red = Color.floatToByte(pickColor.red);
        green = Color.floatToByte(pickColor.green);
        blue = Color.floatToByte(pickColor.blue);
        var compressed1 = red * LEFT_SHIFT16 + green * LEFT_SHIFT8 + blue;

        var compressed2 = Color.floatToByte(color.alpha) * LEFT_SHIFT16 + Color.floatToByte(pickColor.alpha) * LEFT_SHIFT8;
        compressed2 += sizeInMeters * 2.0 + validAlignedAxis;

        if (billboardCollection._instanced) {
            i = billboard._index;
            writer(i, compressed0, compressed1, compressed2, imageHeight);
        } else {
            i = billboard._index * 4;
            writer(i + 0, compressed0, compressed1, compressed2, imageHeight);
            writer(i + 1, compressed0, compressed1, compressed2, imageHeight);
            writer(i + 2, compressed0, compressed1, compressed2, imageHeight);
            writer(i + 3, compressed0, compressed1, compressed2, imageHeight);
        }
    }

    function writeEyeOffset(billboardCollection, context, textureAtlasCoordinates, vafWriters, billboard) {
        var i;
        var writer = vafWriters[attributeLocations.eyeOffset];
        var eyeOffset = billboard.eyeOffset;

        // For billboards that are clamped to ground, move it slightly closer to the camera
        var eyeOffsetZ = eyeOffset.z;
        if (billboard._heightReference !== HeightReference.NONE) {
            eyeOffsetZ *= 1.005;
        }
        billboardCollection._maxEyeOffset = Math.max(billboardCollection._maxEyeOffset, Math.abs(eyeOffset.x), Math.abs(eyeOffset.y), Math.abs(eyeOffsetZ));

        if (billboardCollection._instanced) {
            var width = 0;
            var height = 0;
            var index = billboard._imageIndex;
            if (index !== -1) {
                var imageRectangle = textureAtlasCoordinates[index];

                //>>includeStart('debug', pragmas.debug);
                if (!defined(imageRectangle)) {
                    throw new DeveloperError('Invalid billboard image index: ' + index);
                }
                //>>includeEnd('debug');

                width = imageRectangle.width;
                height = imageRectangle.height;
            }

            scratchCartesian2.x = width;
            scratchCartesian2.y = height;
            var compressedTexCoordsRange = AttributeCompression.compressTextureCoordinates(scratchCartesian2);

            i = billboard._index;
            writer(i, eyeOffset.x, eyeOffset.y, eyeOffsetZ, compressedTexCoordsRange);
        } else {
            i = billboard._index * 4;
            writer(i + 0, eyeOffset.x, eyeOffset.y, eyeOffsetZ, 0.0);
            writer(i + 1, eyeOffset.x, eyeOffset.y, eyeOffsetZ, 0.0);
            writer(i + 2, eyeOffset.x, eyeOffset.y, eyeOffsetZ, 0.0);
            writer(i + 3, eyeOffset.x, eyeOffset.y, eyeOffsetZ, 0.0);
        }
    }

    function writeScaleByDistance(billboardCollection, context, textureAtlasCoordinates, vafWriters, billboard) {
        var i;
        var writer = vafWriters[attributeLocations.scaleByDistance];
        var near = 0.0;
        var nearValue = 1.0;
        var far = 1.0;
        var farValue = 1.0;

        var scale = billboard.scaleByDistance;
        if (defined(scale)) {
            near = scale.near;
            nearValue = scale.nearValue;
            far = scale.far;
            farValue = scale.farValue;

            if (nearValue !== 1.0 || farValue !== 1.0) {
                // scale by distance calculation in shader need not be enabled
                // until a billboard with near and far !== 1.0 is found
                billboardCollection._shaderScaleByDistance = true;
            }
        }

        if (billboardCollection._instanced) {
            i = billboard._index;
            writer(i, near, nearValue, far, farValue);
        } else {
            i = billboard._index * 4;
            writer(i + 0, near, nearValue, far, farValue);
            writer(i + 1, near, nearValue, far, farValue);
            writer(i + 2, near, nearValue, far, farValue);
            writer(i + 3, near, nearValue, far, farValue);
        }
    }

    function writePixelOffsetScaleByDistance(billboardCollection, context, textureAtlasCoordinates, vafWriters, billboard) {
        var i;
        var writer = vafWriters[attributeLocations.pixelOffsetScaleByDistance];
        var near = 0.0;
        var nearValue = 1.0;
        var far = 1.0;
        var farValue = 1.0;

        var pixelOffsetScale = billboard.pixelOffsetScaleByDistance;
        if (defined(pixelOffsetScale)) {
            near = pixelOffsetScale.near;
            nearValue = pixelOffsetScale.nearValue;
            far = pixelOffsetScale.far;
            farValue = pixelOffsetScale.farValue;

            if (nearValue !== 1.0 || farValue !== 1.0) {
                // pixelOffsetScale by distance calculation in shader need not be enabled
                // until a billboard with near and far !== 1.0 is found
                billboardCollection._shaderPixelOffsetScaleByDistance = true;
            }
        }

        if (billboardCollection._instanced) {
            i = billboard._index;
            writer(i, near, nearValue, far, farValue);
        } else {
            i = billboard._index * 4;
            writer(i + 0, near, nearValue, far, farValue);
            writer(i + 1, near, nearValue, far, farValue);
            writer(i + 2, near, nearValue, far, farValue);
            writer(i + 3, near, nearValue, far, farValue);
        }
    }

    function writeDistanceDisplayConditionAndDepthDisable(billboardCollection, context, textureAtlasCoordinates, vafWriters, billboard) {
        var i;
        var writer = vafWriters[attributeLocations.distanceDisplayConditionAndDisableDepth];
        var near = 0.0;
        var far = Number.MAX_VALUE;

        var distanceDisplayCondition = billboard.distanceDisplayCondition;
        if (defined(distanceDisplayCondition)) {
            near = distanceDisplayCondition.near;
            far = distanceDisplayCondition.far;

            near *= near;
            far *= far;

            billboardCollection._shaderDistanceDisplayCondition = true;
        }

        var disableDepthTestDistance = billboard.disableDepthTestDistance;
        disableDepthTestDistance *= disableDepthTestDistance;
        if (disableDepthTestDistance > 0.0) {
            billboardCollection._shaderDisableDepthDistance = true;
            if (disableDepthTestDistance === Number.POSITIVE_INFINITY) {
                disableDepthTestDistance = -1.0;
            }
        }

        if (billboardCollection._instanced) {
            i = billboard._index;
            writer(i, near, far, disableDepthTestDistance);
        } else {
            i = billboard._index * 4;
            writer(i + 0, near, far, disableDepthTestDistance);
            writer(i + 1, near, far, disableDepthTestDistance);
            writer(i + 2, near, far, disableDepthTestDistance);
            writer(i + 3, near, far, disableDepthTestDistance);
        }
    }

    function writeBatchId(billboardCollection, context, textureAtlasCoordinates, vafWriters, billboard) {
        if (!defined(billboardCollection._batchTable)) {
            return;
        }

        var writer = vafWriters[attributeLocations.a_batchId];
        var id = billboard._batchIndex;

        var i;
        if (billboardCollection._instanced) {
            i = billboard._index;
            writer(i, id);
        } else {
            i = billboard._index * 4;
            writer(i + 0, id);
            writer(i + 1, id);
            writer(i + 2, id);
            writer(i + 3, id);
        }
    }

    function writeBillboard(billboardCollection, context, textureAtlasCoordinates, vafWriters, billboard) {
        writePositionScaleAndRotation(billboardCollection, context, textureAtlasCoordinates, vafWriters, billboard);
        writeCompressedAttrib0(billboardCollection, context, textureAtlasCoordinates, vafWriters, billboard);
        writeCompressedAttrib1(billboardCollection, context, textureAtlasCoordinates, vafWriters, billboard);
        writeCompressedAttrib2(billboardCollection, context, textureAtlasCoordinates, vafWriters, billboard);
        writeEyeOffset(billboardCollection, context, textureAtlasCoordinates, vafWriters, billboard);
        writeScaleByDistance(billboardCollection, context, textureAtlasCoordinates, vafWriters, billboard);
        writePixelOffsetScaleByDistance(billboardCollection, context, textureAtlasCoordinates, vafWriters, billboard);
<<<<<<< HEAD
        writeDistanceDisplayCondition(billboardCollection, context, textureAtlasCoordinates, vafWriters, billboard);
        writeBatchId(billboardCollection, context, textureAtlasCoordinates, vafWriters, billboard);
=======
        writeDistanceDisplayConditionAndDepthDisable(billboardCollection, context, textureAtlasCoordinates, vafWriters, billboard);
>>>>>>> 3a5d2699
    }

    function recomputeActualPositions(billboardCollection, billboards, length, frameState, modelMatrix, recomputeBoundingVolume) {
        var boundingVolume;
        if (frameState.mode === SceneMode.SCENE3D) {
            boundingVolume = billboardCollection._baseVolume;
            billboardCollection._boundingVolumeDirty = true;
        } else {
            boundingVolume = billboardCollection._baseVolume2D;
        }

        var positions = [];
        for ( var i = 0; i < length; ++i) {
            var billboard = billboards[i];
            var position = billboard.position;
            var actualPosition = Billboard._computeActualPosition(billboard, position, frameState, modelMatrix);
            if (defined(actualPosition)) {
                billboard._setActualPosition(actualPosition);

                if (recomputeBoundingVolume) {
                    positions.push(actualPosition);
                } else {
                    BoundingSphere.expand(boundingVolume, actualPosition, boundingVolume);
                }
            }
        }

        if (recomputeBoundingVolume) {
            BoundingSphere.fromPoints(positions, boundingVolume);
        }
    }

    function updateMode(billboardCollection, frameState) {
        var mode = frameState.mode;

        var billboards = billboardCollection._billboards;
        var billboardsToUpdate = billboardCollection._billboardsToUpdate;
        var modelMatrix = billboardCollection._modelMatrix;

        if (billboardCollection._createVertexArray ||
            billboardCollection._mode !== mode ||
            mode !== SceneMode.SCENE3D &&
            !Matrix4.equals(modelMatrix, billboardCollection.modelMatrix)) {

            billboardCollection._mode = mode;
            Matrix4.clone(billboardCollection.modelMatrix, modelMatrix);
            billboardCollection._createVertexArray = true;

            if (mode === SceneMode.SCENE3D || mode === SceneMode.SCENE2D || mode === SceneMode.COLUMBUS_VIEW) {
                recomputeActualPositions(billboardCollection, billboards, billboards.length, frameState, modelMatrix, true);
            }
        } else if (mode === SceneMode.MORPHING) {
            recomputeActualPositions(billboardCollection, billboards, billboards.length, frameState, modelMatrix, true);
        } else if (mode === SceneMode.SCENE2D || mode === SceneMode.COLUMBUS_VIEW) {
            recomputeActualPositions(billboardCollection, billboardsToUpdate, billboardCollection._billboardsToUpdateIndex, frameState, modelMatrix, false);
        }
    }

    function updateBoundingVolume(collection, frameState, boundingVolume) {
        var pixelScale = 1.0;
        if (!collection._allSizedInMeters || collection._maxPixelOffset !== 0.0) {
            pixelScale = frameState.camera.getPixelSize(boundingVolume, frameState.context.drawingBufferWidth, frameState.context.drawingBufferHeight);
        }

        var size = pixelScale * collection._maxScale * collection._maxSize * 2.0;
        if (collection._allHorizontalCenter && collection._allVerticalCenter ) {
            size *= 0.5;
        }

        var offset = pixelScale * collection._maxPixelOffset + collection._maxEyeOffset;
        boundingVolume.radius += size + offset;
    }

    var scratchWriterArray = [];

    /**
     * Called when {@link Viewer} or {@link CesiumWidget} render the scene to
     * get the draw commands needed to render this primitive.
     * <p>
     * Do not call this function directly.  This is documented just to
     * list the exceptions that may be propagated when the scene is rendered:
     * </p>
     *
     * @exception {RuntimeError} image with id must be in the atlas.
     */
    BillboardCollection.prototype.update = function(frameState) {
        removeBillboards(this);
        var billboards = this._billboards;
        var billboardsLength = billboards.length;

        var context = frameState.context;
        this._instanced = context.instancedArrays;
        attributeLocations = this._instanced ? attributeLocationsInstanced : attributeLocationsBatched;
        getIndexBuffer = this._instanced ? getIndexBufferInstanced : getIndexBufferBatched;

        var textureAtlas = this._textureAtlas;
        if (!defined(textureAtlas)) {
            textureAtlas = this._textureAtlas = new TextureAtlas({
                context : context
            });

            for (var ii = 0; ii < billboardsLength; ++ii) {
                billboards[ii]._loadImage();
            }
        }

        var textureAtlasCoordinates = textureAtlas.textureCoordinates;
        if (textureAtlasCoordinates.length === 0) {
            // Can't write billboard vertices until we have texture coordinates
            // provided by a texture atlas
            return;
        }

        updateMode(this, frameState);

        billboards = this._billboards;
        billboardsLength = billboards.length;
        var billboardsToUpdate = this._billboardsToUpdate;
        var billboardsToUpdateLength = this._billboardsToUpdateIndex;

        var properties = this._propertiesChanged;

        var textureAtlasGUID = textureAtlas.guid;
        var createVertexArray = this._createVertexArray || this._textureAtlasGUID !== textureAtlasGUID;
        this._textureAtlasGUID = textureAtlasGUID;

        var vafWriters;
        var pass = frameState.passes;
        var picking = pass.pick;

        // PERFORMANCE_IDEA: Round robin multiple buffers.
        if (createVertexArray || (!picking && this.computeNewBuffersUsage())) {
            this._createVertexArray = false;

            for (var k = 0; k < NUMBER_OF_PROPERTIES; ++k) {
                properties[k] = 0;
            }

            this._vaf = this._vaf && this._vaf.destroy();

            if (billboardsLength > 0) {
                // PERFORMANCE_IDEA:  Instead of creating a new one, resize like std::vector.
                this._vaf = createVAF(context, billboardsLength, this._buffersUsage, this._instanced, this._batchTable);
                vafWriters = this._vaf.writers;

                // Rewrite entire buffer if billboards were added or removed.
                for (var i = 0; i < billboardsLength; ++i) {
                    var billboard = this._billboards[i];
                    billboard._dirty = false; // In case it needed an update.
                    writeBillboard(this, context, textureAtlasCoordinates, vafWriters, billboard);
                }

                // Different billboard collections share the same index buffer.
                this._vaf.commit(getIndexBuffer(context));
            }

            this._billboardsToUpdateIndex = 0;
        } else {
            // Billboards were modified, but none were added or removed.
            if (billboardsToUpdateLength > 0) {
                var writers = scratchWriterArray;
                writers.length = 0;

                if (properties[POSITION_INDEX] || properties[ROTATION_INDEX] || properties[SCALE_INDEX]) {
                    writers.push(writePositionScaleAndRotation);
                }

                if (properties[IMAGE_INDEX_INDEX] || properties[PIXEL_OFFSET_INDEX] || properties[HORIZONTAL_ORIGIN_INDEX] || properties[VERTICAL_ORIGIN_INDEX] || properties[SHOW_INDEX]) {
                    writers.push(writeCompressedAttrib0);
                    if (this._instanced) {
                        writers.push(writeEyeOffset);
                    }
                }

                if (properties[IMAGE_INDEX_INDEX] || properties[ALIGNED_AXIS_INDEX] || properties[TRANSLUCENCY_BY_DISTANCE_INDEX]) {
                    writers.push(writeCompressedAttrib1);
                    writers.push(writeCompressedAttrib2);
                }

                if (properties[IMAGE_INDEX_INDEX] || properties[COLOR_INDEX]) {
                    writers.push(writeCompressedAttrib2);
                }

                if (properties[EYE_OFFSET_INDEX]) {
                    writers.push(writeEyeOffset);
                }

                if (properties[SCALE_BY_DISTANCE_INDEX]) {
                    writers.push(writeScaleByDistance);
                }

                if (properties[PIXEL_OFFSET_SCALE_BY_DISTANCE_INDEX]) {
                    writers.push(writePixelOffsetScaleByDistance);
                }

                if (properties[DISTANCE_DISPLAY_CONDITION_INDEX] || properties[DISABLE_DEPTH_DISTANCE]) {
                    writers.push(writeDistanceDisplayConditionAndDepthDisable);
                }

                var numWriters = writers.length;
                vafWriters = this._vaf.writers;

                if ((billboardsToUpdateLength / billboardsLength) > 0.1) {
                    // If more than 10% of billboard change, rewrite the entire buffer.

                    // PERFORMANCE_IDEA:  I totally made up 10% :).

                    for (var m = 0; m < billboardsToUpdateLength; ++m) {
                        var b = billboardsToUpdate[m];
                        b._dirty = false;

                        for ( var n = 0; n < numWriters; ++n) {
                            writers[n](this, context, textureAtlasCoordinates, vafWriters, b);
                        }
                    }
                    this._vaf.commit(getIndexBuffer(context));
                } else {
                    for (var h = 0; h < billboardsToUpdateLength; ++h) {
                        var bb = billboardsToUpdate[h];
                        bb._dirty = false;

                        for ( var o = 0; o < numWriters; ++o) {
                            writers[o](this, context, textureAtlasCoordinates, vafWriters, bb);
                        }

                        if (this._instanced) {
                            this._vaf.subCommit(bb._index, 1);
                        } else {
                            this._vaf.subCommit(bb._index * 4, 4);
                        }
                    }
                    this._vaf.endSubCommits();
                }

                this._billboardsToUpdateIndex = 0;
            }
        }

        // If the number of total billboards ever shrinks considerably
        // Truncate billboardsToUpdate so that we free memory that we're
        // not going to be using.
        if (billboardsToUpdateLength > billboardsLength * 1.5) {
            billboardsToUpdate.length = billboardsLength;
        }

        if (!defined(this._vaf) || !defined(this._vaf.va)) {
            return;
        }

        if (this._boundingVolumeDirty) {
            this._boundingVolumeDirty = false;
            BoundingSphere.transform(this._baseVolume, this.modelMatrix, this._baseVolumeWC);
        }

        var boundingVolume;
        var modelMatrix = Matrix4.IDENTITY;
        if (frameState.mode === SceneMode.SCENE3D) {
            modelMatrix = this.modelMatrix;
            boundingVolume = BoundingSphere.clone(this._baseVolumeWC, this._boundingVolume);
        } else {
            boundingVolume = BoundingSphere.clone(this._baseVolume2D, this._boundingVolume);
        }
        updateBoundingVolume(this, frameState, boundingVolume);

        var blendOptionChanged = this._blendOption !== this.blendOption;
        this._blendOption = this.blendOption;

        if (blendOptionChanged) {
            if (this._blendOption === BlendOption.OPAQUE || this._blendOption === BlendOption.OPAQUE_AND_TRANSLUCENT) {
                this._rsOpaque = RenderState.fromCache({
                    depthTest : {
                        enabled : true,
                        func : WebGLConstants.LESS
                    },
                    depthMask : true
                });
            } else {
                this._rsOpaque = undefined;
            }

            // If OPAQUE_AND_TRANSLUCENT is in use, only the opaque pass gets the benefit of the depth buffer,
            // not the translucent pass.  Otherwise, if the TRANSLUCENT pass is on its own, it turns on
            // a depthMask in lieu of full depth sorting (because it has opaque-ish fragments that look bad in OIT).
            // When the TRANSLUCENT depth mask is in use, label backgrounds require the depth func to be LEQUAL.
            var useTranslucentDepthMask = this._blendOption === BlendOption.TRANSLUCENT;

            if (this._blendOption === BlendOption.TRANSLUCENT || this._blendOption === BlendOption.OPAQUE_AND_TRANSLUCENT) {
                this._rsTranslucent = RenderState.fromCache({
                    depthTest : {
                        enabled : true,
                        func : (useTranslucentDepthMask ? WebGLConstants.LEQUAL : WebGLConstants.LESS)
                    },
                    depthMask : useTranslucentDepthMask,
                    blending : BlendingState.ALPHA_BLEND
                });
            } else {
                this._rsTranslucent = undefined;
            }
        }

<<<<<<< HEAD
        var vsSource;
        var fsSource;
        var vs;
        var fs;
=======
        this._shaderDisableDepthDistance = this._shaderDisableDepthDistance || frameState.minimumDisableDepthTestDistance !== 0.0;
>>>>>>> 3a5d2699

        if (blendOptionChanged ||
            (this._shaderRotation !== this._compiledShaderRotation) ||
            (this._shaderAlignedAxis !== this._compiledShaderAlignedAxis) ||
            (this._shaderScaleByDistance !== this._compiledShaderScaleByDistance) ||
            (this._shaderTranslucencyByDistance !== this._compiledShaderTranslucencyByDistance) ||
            (this._shaderPixelOffsetScaleByDistance !== this._compiledShaderPixelOffsetScaleByDistance) ||
            (this._shaderDistanceDisplayCondition !== this._compiledShaderDistanceDisplayCondition) ||
            (this._shaderDisableDepthDistance !== this._compiledShaderDisableDepthDistance)) {

            vsSource = BillboardCollectionVS;
            fsSource = BillboardCollectionFS;

            if (defined(this._batchTable)) {
                vsSource = this._batchTable.getVertexShaderCallback(false, 'a_batchId')(vsSource);
                fsSource = this._batchTable.getFragmentShaderCallback()(fsSource);
            }

            vs = new ShaderSource({
                sources : [vsSource]
            });
            if (this._instanced) {
                vs.defines.push('INSTANCED');
            }
            if (this._shaderRotation) {
                vs.defines.push('ROTATION');
            }
            if (this._shaderAlignedAxis) {
                vs.defines.push('ALIGNED_AXIS');
            }
            if (this._shaderScaleByDistance) {
                vs.defines.push('EYE_DISTANCE_SCALING');
            }
            if (this._shaderTranslucencyByDistance) {
                vs.defines.push('EYE_DISTANCE_TRANSLUCENCY');
            }
            if (this._shaderPixelOffsetScaleByDistance) {
                vs.defines.push('EYE_DISTANCE_PIXEL_OFFSET');
            }
            if (this._shaderDistanceDisplayCondition) {
                vs.defines.push('DISTANCE_DISPLAY_CONDITION');
            }
            if (this._shaderDisableDepthDistance) {
                vs.defines.push('DISABLE_DEPTH_DISTANCE');
            }

            if (this._blendOption === BlendOption.OPAQUE_AND_TRANSLUCENT) {
                fs = new ShaderSource({
                    defines : ['OPAQUE'],
                    sources : [fsSource]
                });
                this._sp = ShaderProgram.replaceCache({
                    context : context,
                    shaderProgram : this._sp,
                    vertexShaderSource : vs,
                    fragmentShaderSource : fs,
                    attributeLocations : attributeLocations
                });

                fs = new ShaderSource({
                    defines : ['TRANSLUCENT'],
                    sources : [fsSource]
                });
                this._spTranslucent = ShaderProgram.replaceCache({
                    context : context,
                    shaderProgram : this._spTranslucent,
                    vertexShaderSource : vs,
                    fragmentShaderSource : fs,
                    attributeLocations : attributeLocations
                });
            }

            if (this._blendOption === BlendOption.OPAQUE) {
                fs = new ShaderSource({
                    sources : [fsSource]
                });
                this._sp = ShaderProgram.replaceCache({
                    context : context,
                    shaderProgram : this._sp,
                    vertexShaderSource : vs,
                    fragmentShaderSource : fs,
                    attributeLocations : attributeLocations
                });
            }

            if (this._blendOption === BlendOption.TRANSLUCENT) {
                fs = new ShaderSource({
                    sources : [fsSource]
                });
                this._spTranslucent = ShaderProgram.replaceCache({
                    context : context,
                    shaderProgram : this._spTranslucent,
                    vertexShaderSource : vs,
                    fragmentShaderSource : fs,
                    attributeLocations : attributeLocations
                });
            }

            this._compiledShaderRotation = this._shaderRotation;
            this._compiledShaderAlignedAxis = this._shaderAlignedAxis;
            this._compiledShaderScaleByDistance = this._shaderScaleByDistance;
            this._compiledShaderTranslucencyByDistance = this._shaderTranslucencyByDistance;
            this._compiledShaderPixelOffsetScaleByDistance = this._shaderPixelOffsetScaleByDistance;
            this._compiledShaderDistanceDisplayCondition = this._shaderDistanceDisplayCondition;
            this._compiledShaderDisableDepthDistance = this._shaderDisableDepthDistance;
        }

        if (!defined(this._spPick) ||
            (this._shaderRotation !== this._compiledShaderRotationPick) ||
            (this._shaderAlignedAxis !== this._compiledShaderAlignedAxisPick) ||
            (this._shaderScaleByDistance !== this._compiledShaderScaleByDistancePick) ||
            (this._shaderTranslucencyByDistance !== this._compiledShaderTranslucencyByDistancePick) ||
            (this._shaderPixelOffsetScaleByDistance !== this._compiledShaderPixelOffsetScaleByDistancePick) ||
            (this._shaderDistanceDisplayCondition !== this._compiledShaderDistanceDisplayConditionPick) ||
            (this._shaderDisableDepthDistance !== this._compiledShaderDisableDepthDistancePick)) {

            vsSource = BillboardCollectionVS;
            fsSource = BillboardCollectionFS;

            if (defined(this._batchTable)) {
                vsSource = this._batchTable.getPickVertexShaderCallback('a_batchId')(vsSource);
                fsSource = this._batchTable.getPickFragmentShaderCallback()(fsSource);
            }

            var renderForPick = defined(this._batchTable) ? '' : 'RENDER_FOR_PICK';

            vs = new ShaderSource({
                defines : [renderForPick],
                sources : [vsSource]
            });

            if(this._instanced) {
                vs.defines.push('INSTANCED');
            }
            if (this._shaderRotation) {
                vs.defines.push('ROTATION');
            }
            if (this._shaderAlignedAxis) {
                vs.defines.push('ALIGNED_AXIS');
            }
            if (this._shaderScaleByDistance) {
                vs.defines.push('EYE_DISTANCE_SCALING');
            }
            if (this._shaderTranslucencyByDistance) {
                vs.defines.push('EYE_DISTANCE_TRANSLUCENCY');
            }
            if (this._shaderPixelOffsetScaleByDistance) {
                vs.defines.push('EYE_DISTANCE_PIXEL_OFFSET');
            }
            if (this._shaderDistanceDisplayCondition) {
                vs.defines.push('DISTANCE_DISPLAY_CONDITION');
            }
            if (this._shaderDisableDepthDistance) {
                vs.defines.push('DISABLE_DEPTH_DISTANCE');
            }

            fs = new ShaderSource({
                defines : [renderForPick],
                sources : [fsSource]
            });

            this._spPick = ShaderProgram.replaceCache({
                context : context,
                shaderProgram : this._spPick,
                vertexShaderSource : vs,
                fragmentShaderSource : fs,
                attributeLocations : attributeLocations
            });
            this._compiledShaderRotationPick = this._shaderRotation;
            this._compiledShaderAlignedAxisPick = this._shaderAlignedAxis;
            this._compiledShaderScaleByDistancePick = this._shaderScaleByDistance;
            this._compiledShaderTranslucencyByDistancePick = this._shaderTranslucencyByDistance;
            this._compiledShaderPixelOffsetScaleByDistancePick = this._shaderPixelOffsetScaleByDistance;
            this._compiledShaderDistanceDisplayConditionPick = this._shaderDistanceDisplayCondition;
            this._compiledShaderDisableDepthDistancePick = this._shaderDisableDepthDistance;
        }

        var va;
        var vaLength;
        var command;
        var uniforms;
        var j;

        var commandList = frameState.commandList;

        if (pass.render) {
            var colorList = this._colorCommands;

            var opaque = this._blendOption === BlendOption.OPAQUE;
            var opaqueAndTranslucent = this._blendOption === BlendOption.OPAQUE_AND_TRANSLUCENT;

            va = this._vaf.va;
            vaLength = va.length;

            uniforms = this._uniforms;
            if (defined(this._batchTable)) {
                uniforms = this._batchTable.getUniformMapCallback()(uniforms);
            }

            colorList.length = vaLength;
            var totalLength = opaqueAndTranslucent ? vaLength * 2 : vaLength;
            for (j = 0; j < totalLength; ++j) {
                command = colorList[j];
                if (!defined(command)) {
                    command = colorList[j] = new DrawCommand();
                }

                var opaqueCommand = opaque || (opaqueAndTranslucent && j % 2 === 0);

                command.pass = opaqueCommand || !opaqueAndTranslucent ? Pass.OPAQUE : Pass.TRANSLUCENT;
                command.owner = this;

                var index = opaqueAndTranslucent ? Math.floor(j / 2.0) : j;
                command.boundingVolume = boundingVolume;
                command.modelMatrix = modelMatrix;
                command.count = va[index].indicesCount;
                command.shaderProgram = opaqueCommand ? this._sp : this._spTranslucent;
                command.uniformMap = uniforms;
                command.vertexArray = va[index].va;
                command.renderState = opaqueCommand ? this._rsOpaque : this._rsTranslucent;
                command.debugShowBoundingVolume = this.debugShowBoundingVolume;

                if (this._instanced) {
                    command.count = 6;
                    command.instanceCount = billboardsLength;
                }

                commandList.push(command);
            }
        }

        if (picking) {
            var pickList = this._pickCommands;

            va = this._vaf.va;
            vaLength = va.length;

            uniforms = this._uniforms;
            if (defined(this._batchTable)) {
                uniforms = this._batchTable.getPickUniformMapCallback()(uniforms);
            }

            pickList.length = vaLength;
            for (j = 0; j < vaLength; ++j) {
                command = pickList[j];
                if (!defined(command)) {
                    command = pickList[j] = new DrawCommand({
                        pass : Pass.OPAQUE,
                        owner : this
                    });
                }

                command.boundingVolume = boundingVolume;
                command.modelMatrix = modelMatrix;
                command.count = va[j].indicesCount;
                command.shaderProgram = this._spPick;
                command.uniformMap = uniforms;
                command.vertexArray = va[j].va;
                command.renderState = this._rsOpaque;

                if (this._instanced) {
                    command.count = 6;
                    command.instanceCount = billboardsLength;
                }

                commandList.push(command);
            }
        }
    };

    /**
     * Returns true if this object was destroyed; otherwise, false.
     * <br /><br />
     * If this object was destroyed, it should not be used; calling any function other than
     * <code>isDestroyed</code> will result in a {@link DeveloperError} exception.
     *
     * @returns {Boolean} <code>true</code> if this object was destroyed; otherwise, <code>false</code>.
     *
     * @see BillboardCollection#destroy
     */
    BillboardCollection.prototype.isDestroyed = function() {
        return false;
    };

    /**
     * Destroys the WebGL resources held by this object.  Destroying an object allows for deterministic
     * release of WebGL resources, instead of relying on the garbage collector to destroy this object.
     * <br /><br />
     * Once an object is destroyed, it should not be used; calling any function other than
     * <code>isDestroyed</code> will result in a {@link DeveloperError} exception.  Therefore,
     * assign the return value (<code>undefined</code>) to the object as done in the example.
     *
     * @returns {undefined}
     *
     * @exception {DeveloperError} This object was destroyed, i.e., destroy() was called.
     *
     *
     * @example
     * billboards = billboards && billboards.destroy();
     *
     * @see BillboardCollection#isDestroyed
     */
    BillboardCollection.prototype.destroy = function() {
        if (defined(this._removeCallbackFunc)) {
            this._removeCallbackFunc();
            this._removeCallbackFunc = undefined;
        }

        this._textureAtlas = this._destroyTextureAtlas && this._textureAtlas && this._textureAtlas.destroy();
        this._sp = this._sp && this._sp.destroy();
        this._spTranslucent = this._spTranslucent && this._spTranslucent.destroy();
        this._spPick = this._spPick && this._spPick.destroy();
        this._vaf = this._vaf && this._vaf.destroy();
        destroyBillboards(this._billboards);

        return destroyObject(this);
    };

    return BillboardCollection;
});<|MERGE_RESOLUTION|>--- conflicted
+++ resolved
@@ -100,12 +100,8 @@
         eyeOffset : 5,                   // 4 bytes free
         scaleByDistance : 6,
         pixelOffsetScaleByDistance : 7,
-<<<<<<< HEAD
-        distanceDisplayCondition : 8,
+        distanceDisplayConditionAndDisableDepth : 8,
         a_batchId : 9
-=======
-        distanceDisplayConditionAndDisableDepth : 8
->>>>>>> 3a5d2699
     };
 
     var attributeLocationsInstanced = {
@@ -118,12 +114,8 @@
         eyeOffset : 6,                  // texture range in w
         scaleByDistance : 7,
         pixelOffsetScaleByDistance : 8,
-<<<<<<< HEAD
-        distanceDisplayCondition : 9,
+        distanceDisplayConditionAndDisableDepth : 9,
         a_batchId : 10
-=======
-        distanceDisplayConditionAndDisableDepth : 9
->>>>>>> 3a5d2699
     };
 
     /**
@@ -1239,12 +1231,8 @@
         writeEyeOffset(billboardCollection, context, textureAtlasCoordinates, vafWriters, billboard);
         writeScaleByDistance(billboardCollection, context, textureAtlasCoordinates, vafWriters, billboard);
         writePixelOffsetScaleByDistance(billboardCollection, context, textureAtlasCoordinates, vafWriters, billboard);
-<<<<<<< HEAD
-        writeDistanceDisplayCondition(billboardCollection, context, textureAtlasCoordinates, vafWriters, billboard);
+        writeDistanceDisplayConditionAndDepthDisable(billboardCollection, context, textureAtlasCoordinates, vafWriters, billboard);
         writeBatchId(billboardCollection, context, textureAtlasCoordinates, vafWriters, billboard);
-=======
-        writeDistanceDisplayConditionAndDepthDisable(billboardCollection, context, textureAtlasCoordinates, vafWriters, billboard);
->>>>>>> 3a5d2699
     }
 
     function recomputeActualPositions(billboardCollection, billboards, length, frameState, modelMatrix, recomputeBoundingVolume) {
@@ -1545,14 +1533,12 @@
             }
         }
 
-<<<<<<< HEAD
+        this._shaderDisableDepthDistance = this._shaderDisableDepthDistance || frameState.minimumDisableDepthTestDistance !== 0.0;
+
         var vsSource;
         var fsSource;
         var vs;
         var fs;
-=======
-        this._shaderDisableDepthDistance = this._shaderDisableDepthDistance || frameState.minimumDisableDepthTestDistance !== 0.0;
->>>>>>> 3a5d2699
 
         if (blendOptionChanged ||
             (this._shaderRotation !== this._compiledShaderRotation) ||
