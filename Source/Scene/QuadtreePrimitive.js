/*global define*/
define([
        '../Core/Cartesian3',
        '../Core/Cartographic',
        '../Core/defaultValue',
        '../Core/defined',
        '../Core/defineProperties',
        '../Core/DeveloperError',
        '../Core/Event',
        '../Core/getTimestamp',
        '../Core/Queue',
        '../Core/Ray',
        '../Core/Rectangle',
        '../Core/Visibility',
        './QuadtreeOccluders',
        './QuadtreeTile',
        './QuadtreeTileLoadState',
        './SceneMode',
        './TileReplacementQueue'
    ], function(
        Cartesian3,
        Cartographic,
        defaultValue,
        defined,
        defineProperties,
        DeveloperError,
        Event,
        getTimestamp,
        Queue,
        Ray,
        Rectangle,
        Visibility,
        QuadtreeOccluders,
        QuadtreeTile,
        QuadtreeTileLoadState,
        SceneMode,
        TileReplacementQueue) {
    "use strict";

    /**
     * Renders massive sets of data by utilizing level-of-detail and culling.  The globe surface is divided into
     * a quadtree of tiles with large, low-detail tiles at the root and small, high-detail tiles at the leaves.
     * The set of tiles to render is selected by projecting an estimate of the geometric error in a tile onto
     * the screen to estimate screen-space error, in pixels, which must be below a user-specified threshold.
     * The actual content of the tiles is arbitrary and is specified using a {@link QuadtreeTileProvider}.
     *
     * @alias QuadtreePrimitive
     * @constructor
     * @private
     *
     * @param {QuadtreeTileProvider} options.tileProvider The tile provider that loads, renders, and estimates
     *        the distance to individual tiles.
     * @param {Number} [options.maximumScreenSpaceError=2] The maximum screen-space error, in pixels, that is allowed.
     *        A higher maximum error will render fewer tiles and improve performance, while a lower
     *        value will improve visual quality.
     * @param {Number} [options.tileCacheSize=100] The maximum number of tiles that will be retained in the tile cache.
     *        Note that tiles will never be unloaded if they were used for rendering the last
     *        frame, so the actual number of resident tiles may be higher.  The value of
     *        this property will not affect visual quality.
     */
    var QuadtreePrimitive = function QuadtreePrimitive(options) {
        //>>includeStart('debug', pragmas.debug);
        if (!defined(options) || !defined(options.tileProvider)) {
            throw new DeveloperError('options.tileProvider is required.');
        }
        if (defined(options.tileProvider.quadtree)) {
            throw new DeveloperError('A QuadtreeTileProvider can only be used with a single QuadtreePrimitive');
        }
        //>>includeEnd('debug');

        this._tileProvider = options.tileProvider;
        this._tileProvider.quadtree = this;

        this._debug = {
            enableDebugOutput : false,

            maxDepth : 0,
            tilesVisited : 0,
            tilesCulled : 0,
            tilesRendered : 0,
            tilesWaitingForChildren : 0,

            lastMaxDepth : -1,
            lastTilesVisited : -1,
            lastTilesCulled : -1,
            lastTilesRendered : -1,
            lastTilesWaitingForChildren : -1,

            suspendLodUpdate : false
        };

        var tilingScheme = this._tileProvider.tilingScheme;
        var ellipsoid = tilingScheme.ellipsoid;

        this._tilesToRender = [];
        this._tileTraversalQueue = new Queue();
        this._tileLoadQueue = [];
        this._tileReplacementQueue = new TileReplacementQueue();
        this._levelZeroTiles = undefined;
        this._levelZeroTilesReady = false;
        this._loadQueueTimeSlice = 5.0;

        this._addHeightCallbacks = [];
        this._removeHeightCallbacks = [];

        this._tileToUpdateHeights = [];
        this._lastTileIndex = 0;
        this._updateHeightsTimeSlice = 2.0;

        /**
         * Gets or sets the maximum screen-space error, in pixels, that is allowed.
         * A higher maximum error will render fewer tiles and improve performance, while a lower
         * value will improve visual quality.
         * @type {Number}
         * @default 2
         */
        this.maximumScreenSpaceError = defaultValue(options.maximumScreenSpaceError, 2);

        /**
         * Gets or sets the maximum number of tiles that will be retained in the tile cache.
         * Note that tiles will never be unloaded if they were used for rendering the last
         * frame, so the actual number of resident tiles may be higher.  The value of
         * this property will not affect visual quality.
         * @type {Number}
         * @default 100
         */
        this.tileCacheSize = defaultValue(options.tileCacheSize, 100);

        this._occluders = new QuadtreeOccluders({
            ellipsoid : ellipsoid
        });
    };

    defineProperties(QuadtreePrimitive.prototype, {
        /**
         * Gets the provider of {@link QuadtreeTile} instances for this quadtree.
         * @type {QuadtreeTile}
         * @memberof QuadtreePrimitive.prototype
         */
        tileProvider : {
            get : function() {
                return this._tileProvider;
            }
        }
    });

    /**
     * Invalidates and frees all the tiles in the quadtree.  The tiles must be reloaded
     * before they can be displayed.
     *
     * @memberof QuadtreePrimitive
     */
    QuadtreePrimitive.prototype.invalidateAllTiles = function() {
        // Clear the replacement queue
        var replacementQueue = this._tileReplacementQueue;
        replacementQueue.head = undefined;
        replacementQueue.tail = undefined;
        replacementQueue.count = 0;

        // Free and recreate the level zero tiles.
        var levelZeroTiles = this._levelZeroTiles;
        if (defined(levelZeroTiles)) {
            for (var i = 0; i < levelZeroTiles.length; ++i) {
                var tile = levelZeroTiles[i];
                var customData = tile.customData;
                var customDataLength = customData.length;

                for (var j = 0; j < customDataLength; ++j) {
                    var data = customData[j];
                    data.level = 0;
                    this._addHeightCallbacks.push(data);
                }

                levelZeroTiles[i].freeResources();
            }
        }

        this._levelZeroTiles = undefined;
    };

    /**
     * Invokes a specified function for each {@link QuadtreeTile} that is partially
     * or completely loaded.
     *
     * @param {Function} tileFunction The function to invoke for each loaded tile.  The
     *        function is passed a reference to the tile as its only parameter.
     */
    QuadtreePrimitive.prototype.forEachLoadedTile = function(tileFunction) {
        var tile = this._tileReplacementQueue.head;
        while (defined(tile)) {
            if (tile.state !== QuadtreeTileLoadState.START) {
                tileFunction(tile);
            }
            tile = tile.replacementNext;
        }
    };

    /**
     * Invokes a specified function for each {@link QuadtreeTile} that was rendered
     * in the most recent frame.
     *
     * @param {Function} tileFunction The function to invoke for each rendered tile.  The
     *        function is passed a reference to the tile as its only parameter.
     */
    QuadtreePrimitive.prototype.forEachRenderedTile = function(tileFunction) {
        var tilesRendered = this._tilesToRender;
        for (var i = 0, len = tilesRendered.length; i < len; ++i) {
            tileFunction(tilesRendered[i]);
        }
    };

    /**
     * Calls the callback when a new tile is rendered that contains the given cartographic. The only parameter
     * is the cartesian position on the tile.
     *
     * @param {Cartographic} cartographic The cartographic position.
     * @param {Function} callback The function to be called when a new tile is loaded containing cartographic.
     * @returns {Function} The function to remove this callback from the quadtree.
     */
    QuadtreePrimitive.prototype.updateHeight = function(cartographic, callback) {
        var primitive = this;
        var object = {
            position : undefined,
            positionCartographic : cartographic,
            level : -1,
            callback : callback
        };

        object.removeFunc = function() {
            primitive._removeHeightCallbacks.push(object);
        };

        primitive._addHeightCallbacks.push(object);
        return object.removeFunc;
    };

    /**
     * Updates the primitive.
     *
     * @param {Context} context The rendering context to use.
     * @param {FrameState} frameState The state of the current frame.
     * @param {DrawCommand[]} commandList The list of draw commands.  The primitive will usually add
     *        commands to this array during the update call.
     */
    QuadtreePrimitive.prototype.update = function(frameState) {
        var passes = frameState.passes;

        if (passes.render) {
            this._tileProvider.beginUpdate(frameState);

            selectTilesForRendering(this, frameState);
            processTileLoadQueue(this, frameState);
            createRenderCommandsForSelectedTiles(this, frameState);

            this._tileProvider.endUpdate(frameState);
        }

        if (passes.pick && this._tilesToRender.length > 0) {
            this._tileProvider.endUpdate(frameState);
        }
    };

    /**
     * Returns true if this object was destroyed; otherwise, false.
     * <br /><br />
     * If this object was destroyed, it should not be used; calling any function other than
     * <code>isDestroyed</code> will result in a {@link DeveloperError} exception.
     *
     * @memberof QuadtreePrimitive
     *
     * @returns {Boolean} True if this object was destroyed; otherwise, false.
     *
     * @see QuadtreePrimitive#destroy
     */
    QuadtreePrimitive.prototype.isDestroyed = function() {
        return false;
    };

    /**
     * Destroys the WebGL resources held by this object.  Destroying an object allows for deterministic
     * release of WebGL resources, instead of relying on the garbage collector to destroy this object.
     * <br /><br />
     * Once an object is destroyed, it should not be used; calling any function other than
     * <code>isDestroyed</code> will result in a {@link DeveloperError} exception.  Therefore,
     * assign the return value (<code>undefined</code>) to the object as done in the example.
     *
     * @memberof QuadtreePrimitive
     *
     * @returns {undefined}
     *
     * @exception {DeveloperError} This object was destroyed, i.e., destroy() was called.
     *
     * @see QuadtreePrimitive#isDestroyed
     *
     * @example
     * primitive = primitive && primitive.destroy();
     */
    QuadtreePrimitive.prototype.destroy = function() {
        this._tileProvider = this._tileProvider && this._tileProvider.destroy();
    };

    function selectTilesForRendering(primitive, frameState) {
        var debug = primitive._debug;

        if (debug.suspendLodUpdate) {
            return;
        }

        var i;
        var j;
        var len;

        // Clear the render list.
        var tilesToRender = primitive._tilesToRender;
        tilesToRender.length = 0;

        var traversalQueue = primitive._tileTraversalQueue;
        traversalQueue.clear();

        debug.maxDepth = 0;
        debug.tilesVisited = 0;
        debug.tilesCulled = 0;
        debug.tilesRendered = 0;
        debug.tilesWaitingForChildren = 0;

        primitive._tileLoadQueue.length = 0;
        primitive._tileReplacementQueue.markStartOfRenderFrame();

        // We can't render anything before the level zero tiles exist.
        if (!defined(primitive._levelZeroTiles)) {
            if (primitive._tileProvider.ready) {
                var tilingScheme = primitive._tileProvider.tilingScheme;
                primitive._levelZeroTiles = QuadtreeTile.createLevelZeroTiles(tilingScheme);
            } else {
                // Nothing to do until the provider is ready.
                return;
            }
        }

        primitive._occluders.ellipsoid.cameraPosition = frameState.camera.positionWC;

        var tileProvider = primitive._tileProvider;
        var occluders = primitive._occluders;

        var tile;
        var levelZeroTiles = primitive._levelZeroTiles;

        var customDataAdded = primitive._addHeightCallbacks;
        var customDataRemoved = primitive._removeHeightCallbacks;
        var frameNumber = frameState.frameNumber;

        if (customDataAdded.length > 0 || customDataRemoved.length > 0) {
            for (i = 0, len = levelZeroTiles.length; i < len; ++i) {
                tile = levelZeroTiles[i];
                tile._updateCustomData(frameNumber, customDataAdded, customDataRemoved);
            }

            customDataAdded.length = 0;
            customDataRemoved.length = 0;
        }

        // Enqueue the root tiles that are renderable and visible.
        for (i = 0, len = levelZeroTiles.length; i < len; ++i) {
            tile = levelZeroTiles[i];
            primitive._tileReplacementQueue.markTileRendered(tile);
            if (tile.needsLoading) {
                queueTileLoad(primitive, tile);
            }
            if (tile.renderable && tileProvider.computeTileVisibility(tile, frameState, occluders) !== Visibility.NONE) {
                traversalQueue.enqueue(tile);
            } else {
                ++debug.tilesCulled;
                if (!tile.renderable) {
                    ++debug.tilesWaitingForChildren;
                }
            }
        }

        // Traverse the tiles in breadth-first order.
        // This ordering allows us to load bigger, lower-detail tiles before smaller, higher-detail ones.
        // This maximizes the average detail across the scene and results in fewer sharp transitions
        // between very different LODs.
        while (defined((tile = traversalQueue.dequeue()))) {
            ++debug.tilesVisited;

            primitive._tileReplacementQueue.markTileRendered(tile);
            tile._updateCustomData(frameNumber);

            if (tile.level > debug.maxDepth) {
                debug.maxDepth = tile.level;
            }

            // There are a few different algorithms we could use here.
            // This one doesn't load children unless we refine to them.
            // We may want to revisit this in the future.

            if (screenSpaceError(primitive, frameState, tile) < primitive.maximumScreenSpaceError) {
                // This tile meets SSE requirements, so render it.
                addTileToRenderList(primitive, tile);
            } else if (queueChildrenLoadAndDetermineIfChildrenAreAllRenderable(primitive, tile)) {
                // SSE is not good enough and children are loaded, so refine.
                var children = tile.children;
                // PERFORMANCE_IDEA: traverse children front-to-back so we can avoid sorting by distance later.
                for (i = 0, len = children.length; i < len; ++i) {
                    if (tileProvider.computeTileVisibility(children[i], frameState, occluders) !== Visibility.NONE) {
                        traversalQueue.enqueue(children[i]);
                    } else {
                        ++debug.tilesCulled;
                    }
                }
            } else {
                // SSE is not good enough but not all children are loaded, so render this tile anyway.
                addTileToRenderList(primitive, tile);
            }
        }

        if (debug.enableDebugOutput) {
            if (debug.tilesVisited !== debug.lastTilesVisited ||
                debug.tilesRendered !== debug.lastTilesRendered ||
                debug.tilesCulled !== debug.lastTilesCulled ||
                debug.maxDepth !== debug.lastMaxDepth ||
                debug.tilesWaitingForChildren !== debug.lastTilesWaitingForChildren) {

                /*global console*/
                console.log('Visited ' + debug.tilesVisited + ', Rendered: ' + debug.tilesRendered + ', Culled: ' + debug.tilesCulled + ', Max Depth: ' + debug.maxDepth + ', Waiting for children: ' + debug.tilesWaitingForChildren);

                debug.lastTilesVisited = debug.tilesVisited;
                debug.lastTilesRendered = debug.tilesRendered;
                debug.lastTilesCulled = debug.tilesCulled;
                debug.lastMaxDepth = debug.maxDepth;
                debug.lastTilesWaitingForChildren = debug.tilesWaitingForChildren;
            }
        }
    }

    function screenSpaceError(primitive, frameState, tile) {
        if (frameState.mode === SceneMode.SCENE2D) {
            return screenSpaceError2D(primitive, frameState, tile);
        }

        var maxGeometricError = primitive._tileProvider.getLevelMaximumGeometricError(tile.level);

        var distance = primitive._tileProvider.computeDistanceToTile(tile, frameState);
        tile._distance = distance;

<<<<<<< HEAD
        var height = context.drawingBufferHeight;
        var sseDenominator = frameState.camera.frustum.sseDenominator;
=======
        var height = frameState.context.drawingBufferHeight;
>>>>>>> efefae99

        return (maxGeometricError * height) / (distance * sseDenominator);
    }

    function screenSpaceError2D(primitive, frameState, tile) {
        var camera = frameState.camera;
        var frustum = camera.frustum;

        var context = frameState.context;
        var width = context.drawingBufferWidth;
        var height = context.drawingBufferHeight;

        var maxGeometricError = primitive._tileProvider.getLevelMaximumGeometricError(tile.level);
        var pixelSize = Math.max(frustum.top - frustum.bottom, frustum.right - frustum.left) / Math.max(width, height);
        return maxGeometricError / pixelSize;
    }

    function addTileToRenderList(primitive, tile) {
        primitive._tilesToRender.push(tile);
        ++primitive._debug.tilesRendered;
    }

    function queueChildrenLoadAndDetermineIfChildrenAreAllRenderable(primitive, tile) {
        var allRenderable = true;
        var allUpsampledOnly = true;

        var children = tile.children;
        for (var i = 0, len = children.length; i < len; ++i) {
            var child = children[i];

            primitive._tileReplacementQueue.markTileRendered(child);

            allUpsampledOnly = allUpsampledOnly && child.upsampledFromParent;
            allRenderable = allRenderable && child.renderable;

            if (child.needsLoading) {
                queueTileLoad(primitive, child);
            }
        }

        if (!allRenderable) {
            ++primitive._debug.tilesWaitingForChildren;
        }

        // If all children are upsampled from this tile, we just render this tile instead of its children.
        return allRenderable && !allUpsampledOnly;
    }

    function queueTileLoad(primitive, tile) {
        primitive._tileLoadQueue.push(tile);
    }

    function processTileLoadQueue(primitive, frameState) {
        var tileLoadQueue = primitive._tileLoadQueue;
        var tileProvider = primitive._tileProvider;

        if (tileLoadQueue.length === 0) {
            return;
        }

        // Remove any tiles that were not used this frame beyond the number
        // we're allowed to keep.
        primitive._tileReplacementQueue.trimTiles(primitive.tileCacheSize);

        var startTime = getTimestamp();
        var timeSlice = primitive._loadQueueTimeSlice;
        var endTime = startTime + timeSlice;

        for (var i = tileLoadQueue.length - 1; i >= 0; --i) {
            var tile = tileLoadQueue[i];
            primitive._tileReplacementQueue.markTileRendered(tile);
            tileProvider.loadTile(frameState, tile);
            if (getTimestamp() >= endTime) {
                break;
            }
        }
    }

    var scratchRay = new Ray();
    var scratchCartographic = new Cartographic();
    var scratchPosition = new Cartesian3();

    function updateHeights(primitive, frameState) {
        var tilesToUpdateHeights = primitive._tileToUpdateHeights;
        var terrainProvider = primitive._tileProvider.terrainProvider;

        var startTime = getTimestamp();
        var timeSlice = primitive._updateHeightsTimeSlice;
        var endTime = startTime + timeSlice;

        var mode = frameState.mode;
        var projection = frameState.mapProjection;
        var ellipsoid = projection.ellipsoid;

        while (tilesToUpdateHeights.length > 0) {
            var tile = tilesToUpdateHeights[tilesToUpdateHeights.length - 1];
            if (tile !== primitive._lastTileUpdated) {
                primitive._lastTileIndex = 0;
            }

            var customData = tile.customData;
            var customDataLength = customData.length;

            var timeSliceMax = false;
            for (var i = primitive._lastTileIndex; i < customDataLength; ++i) {
                var data = customData[i];

                if (tile.level > data.level) {
                    if (!defined(data.position)) {
                        data.position = ellipsoid.cartographicToCartesian(data.positionCartographic);
                    }

                    if (mode === SceneMode.SCENE3D) {
                        Cartesian3.clone(Cartesian3.ZERO, scratchRay.origin);
                        Cartesian3.normalize(data.position, scratchRay.direction);
                    } else {
                        Cartographic.clone(data.positionCartographic, scratchCartographic);

                        // minimum height for the terrain set, need to get this information from the terrain provider
                        scratchCartographic.height = -11500.0;
                        projection.project(scratchCartographic, scratchPosition);
                        Cartesian3.fromElements(scratchPosition.z, scratchPosition.x, scratchPosition.y, scratchPosition);
                        Cartesian3.clone(scratchPosition, scratchRay.origin);
                        Cartesian3.clone(Cartesian3.UNIT_X, scratchRay.direction);
                    }

                    var position = tile.data.pick(scratchRay, mode, projection, false, scratchPosition);
                    if (defined(position)) {
                        data.callback(position);
                    }

                    data.level = tile.level;
                } else if (tile.level === data.level) {
                    var children = tile.children;
                    var childrenLength = children.length;

                    var child;
                    for (var j = 0; j < childrenLength; ++j) {
                        child = children[j];
                        if (Rectangle.contains(child.rectangle, data.positionCartographic)) {
                            break;
                        }
                    }

                    var tileDataAvailable = terrainProvider.getTileDataAvailable(child.x, child.y, child.level);
                    if ((defined(tileDataAvailable) && !tileDataAvailable) ||
                           (defined(parent) && defined(parent.data) && defined(parent.data.terrainData) &&
                                   !parent.data.terrainData.isChildAvailable(parent.x, parent.y, child.x, child.y))) {
                            data.removeFunc();
                    }
                }

                if (getTimestamp() >= endTime) {
                    timeSliceMax = true;
                    break;
                }
            }

            if (timeSliceMax) {
                primitive._lastTileUpdated = tile;
                primitive._lastTileIndex = i;
                break;
            } else {
                tilesToUpdateHeights.pop();
            }
        }
    }

    function tileDistanceSortFunction(a, b) {
        return a._distance - b._distance;
    }

    function createRenderCommandsForSelectedTiles(primitive, frameState) {
        var tileProvider = primitive._tileProvider;
        var tilesToRender = primitive._tilesToRender;
        var tilesToUpdateHeights = primitive._tileToUpdateHeights;

        tilesToRender.sort(tileDistanceSortFunction);

        for (var i = 0, len = tilesToRender.length; i < len; ++i) {
            var tile = tilesToRender[i];
            tileProvider.showTileThisFrame(tile, frameState);

            if (tile._frameRendered !== frameState.frameNumber - 1) {
                tilesToUpdateHeights.push(tile);
            }
            tile._frameRendered = frameState.frameNumber;
        }

        updateHeights(primitive, frameState);
    }

    return QuadtreePrimitive;
});<|MERGE_RESOLUTION|>--- conflicted
+++ resolved
@@ -443,12 +443,8 @@
         var distance = primitive._tileProvider.computeDistanceToTile(tile, frameState);
         tile._distance = distance;
 
-<<<<<<< HEAD
         var height = context.drawingBufferHeight;
         var sseDenominator = frameState.camera.frustum.sseDenominator;
-=======
-        var height = frameState.context.drawingBufferHeight;
->>>>>>> efefae99
 
         return (maxGeometricError * height) / (distance * sseDenominator);
     }
