--- conflicted
+++ resolved
@@ -83,14 +83,6 @@
 
         this.surfaceShader = undefined;
         this.isClipped = true;
-<<<<<<< HEAD
-
-        /**
-         * Only for use with custom projections.
-         */
-        this.center2D = new Cartesian3();
-=======
->>>>>>> eef97a78
         this.clippedByBoundaries = false;
 
         /**
