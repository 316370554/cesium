/*global define*/
define(['../Core/createGuid',
        '../Core/defaultValue',
        '../Core/defined',
        '../Core/defineProperties',
        '../Core/DeveloperError',
        '../Core/Event',
        '../Core/JulianDate',
        '../Core/TimeInterval',
        './createDynamicPropertyDescriptor'
    ], function(
        createGuid,
        defaultValue,
        defined,
        defineProperties,
        DeveloperError,
        Event,
        JulianDate,
        TimeInterval,
        createDynamicPropertyDescriptor) {
    "use strict";

    var reservedPropertyNames = ['cachedAvailabilityDate', 'cachedAvailabilityValue', 'id', 'definitionChanged', //
                                 'propertyNames', 'isAvailable', 'clean', 'merge', 'addProperty', 'removeProperty'];

    /**
     * DynamicObject instances are the primary data store for processed data.
     * They are used primarily by the visualizers to create and maintain graphic
     * primitives that represent the DynamicObject's properties at a specific time.
     * @alias DynamicObject
     * @constructor
     *
     * @param {String} [id] A unique identifier for this object.  If no id is provided, a GUID is generated.
     *
     * @see Property
     * @see DynamicObjectCollection
     */
    var DynamicObject = function(id) {
        this._cachedAvailabilityDate = undefined;
        this._cachedAvailabilityValue = undefined;

        if (!defined(id)) {
            id = createGuid();
        }

        this._id = id;
        this._availability = undefined;
        this._parent = undefined;
        this._name = undefined;
        this._definitionChanged = new Event();

        this._position = undefined;
        this._positionSubscription = undefined;
        this._orientation = undefined;
        this._orientationSubscription = undefined;
        this._billboard = undefined;
        this._billboardSubscription = undefined;
        this._cone = undefined;
        this._coneSubscription = undefined;
        this._ellipsoid = undefined;
        this._ellipsoidSubscription = undefined;
        this._ellipse = undefined;
        this._ellipseSubscription = undefined;
        this._label = undefined;
        this._labelSubscription = undefined;
        this._path = undefined;
        this._pathSubscription = undefined;
        this._point = undefined;
        this._pointSubscription = undefined;
        this._polygon = undefined;
        this._polygonSubscription = undefined;
        this._polyline = undefined;
        this._polylineSubscription = undefined;
        this._pyramid = undefined;
        this._pyramidSubscription = undefined;
        this._vertexPositions = undefined;
        this._vertexPositionsSubscription = undefined;
        this._vector = undefined;
        this._vectorSubscription = undefined;
        this._viewFrom = undefined;
<<<<<<< HEAD
        this._uiShow = true;
=======
        this._viewFromSubscription = undefined;
>>>>>>> 83e193ac
        this._description = undefined;
        this._descriptionSubscription = undefined;

        this._propertyNames = ['parent', 'position', 'orientation', 'billboard', //
                               'cone', 'ellipsoid', 'ellipse', 'label', 'path', 'point', 'polygon', //
                               'polyline', 'pyramid', 'vertexPositions', 'vector', 'viewFrom', //
                               'uiShow', 'description'];
    };

    defineProperties(DynamicObject.prototype, {
        /**
         * Gets the event that is raised whenever a new property is assigned.
         * @memberof DynamicObject.prototype
         * @type {Event}
         */
        definitionChanged : {
            get : function() {
                return this._definitionChanged;
            }
        },
        /**
         * Gets the names of all properties registed on this instance.
         * @memberof DynamicObject.prototype
         * @type {Event}
         */
        propertyNames : {
            get : function() {
                return this._propertyNames;
            }
        },
        /**
         * Gets the unique ID associated with this object.
         * @memberof DynamicObject.prototype
         * @type {String}
         */
        id : {
            get : function() {
                return this._id;
            }
        },
        /**
         * Gets or sets the name of the object.  The name is intended for end-user
         * consumption and does not need to be unique.
         * @memberof DynamicObject.prototype
         * @type {String}
         */
        name : {
            configurable : false,
            get : function() {
                return this._name;
            },
            set : function(value) {
                var oldValue = this._name;
                if (oldValue !== value) {
                    this._name = value;
                    this._definitionChanged.raiseEvent(this, 'name', value, oldValue);
                }
            }
        },
        /**
         * Gets or sets a boolean value indicating if the object should be displayed.
         * This is a constant value to be used by the UI and when false, overrides
         * any value specifed by the show property.
         * @memberof DynamicObject.prototype
         * @type {Boolean}
         */
        uiShow : {
            configurable : false,
            get : function() {
                return this._uiShow;
            },
            set : function(value) {
                var oldValue = this._uiShow;
                if (oldValue !== value) {
                    this._uiShow = value;
                    this._propertyChanged.raiseEvent(this, 'uiShow', value, oldValue);
                }
            }
        },
        /**
         * The availability, if any, associated with this object.
         * If availability is undefined, it is assumed that this object's
         * other properties will return valid data for any provided time.
         * If availability exists, the objects other properties will only
         * provide valid data if queried within the given interval.
         * @memberof DynamicObject.prototype
         * @type {TimeIntervalCollection}
         */
        availability : createDynamicPropertyDescriptor('availability'),
        /**
         * Gets or sets the position.
         * @memberof DynamicObject.prototype
         * @type {PositionProperty}
         */
        position : createDynamicPropertyDescriptor('position'),
        /**
         * Gets or sets the orientation.
         * @memberof DynamicObject.prototype
         * @type {Property}
         */
        orientation : createDynamicPropertyDescriptor('orientation'),
        /**
         * Gets or sets the suggested initial offset for viewing this object
         * with the camera.  The offset is defined in the east-north-up reference frame.
         * @memberof DynamicObject.prototype
         * @type {Cartesian3}
         */
        viewFrom : createDynamicPropertyDescriptor('viewFrom'),
        /**
         * Gets or sets the billboard.
         * @memberof DynamicObject.prototype
         * @type {DynamicBillboard}
         */
        billboard : createDynamicPropertyDescriptor('billboard'),
        /**
         * Gets or sets the cone.
         * @memberof DynamicObject.prototype
         * @type {DynamicCone}
         */
        cone : createDynamicPropertyDescriptor('cone'),

        /**
         * Gets or sets the ellipsoid.
         * @memberof DynamicObject.prototype
         * @type {DynamicEllipsoid}
         */
        ellipsoid : createDynamicPropertyDescriptor('ellipsoid'),
        /**
         * Gets or sets the ellipse.
         * @memberof DynamicObject.prototype
         * @type {DynamicEllipse}
         */
        ellipse : createDynamicPropertyDescriptor('ellipse'),
        /**
         * Gets or sets the label.
         * @memberof DynamicObject.prototype
         * @type {DynamicLabel}
         */
        label : createDynamicPropertyDescriptor('label'),
        /**
         * Gets or sets the parent object.
         * @memberof DynamicObject.prototype
         * @type {DynamicObject}
         */
        parent : createDynamicPropertyDescriptor('parent'),
        /**
         * Gets or sets the path.
         * @memberof DynamicObject.prototype
         * @type {DynamicPath}
         */
        path : createDynamicPropertyDescriptor('path'),
        /**
         * Gets or sets the point graphic.
         * @memberof DynamicObject.prototype
         * @type {DynamicPoint}
         */
        point : createDynamicPropertyDescriptor('point'),
        /**
         * Gets or sets the polygon.
         * @memberof DynamicObject.prototype
         * @type {DynamicPolygon}
         */
        polygon : createDynamicPropertyDescriptor('polygon'),
        /**
         * Gets or sets the polyline.
         * @memberof DynamicObject.prototype
         * @type {DynamicPolyline}
         */
        polyline : createDynamicPropertyDescriptor('polyline'),
        /**
         * Gets or sets the pyramid.
         * @memberof DynamicObject.prototype
         * @type {DynamicPyramid}
         */
        pyramid : createDynamicPropertyDescriptor('pyramid'),
        /**
         * Gets or sets the vertex positions.
         * @memberof DynamicObject.prototype
         * @type {Property}
         */
        vertexPositions : createDynamicPropertyDescriptor('vertexPositions'),
        /**
         * Gets or sets the vector.
         * @memberof DynamicObject.prototype
         * @type {DynamicVector}
         */
        vector : createDynamicPropertyDescriptor('vector'),
        /**
         * Gets or sets the description.
         * @memberof DynamicObject.prototype
         * @type {Property}
         */
        description : createDynamicPropertyDescriptor('description')
    });

    /**
     * Given a time, returns true if this object should have data during that time.
     * @memberof DynamicObject
     *
     * @param {JulianDate} time The time to check availability for.
     * @returns true if the object should have data during the provided time, false otherwise.
     */
    DynamicObject.prototype.isAvailable = function(time) {
        //>>includeStart('debug', pragmas.debug);
        if (!defined(time)) {
            throw new DeveloperError('time is required.');
        }
        //>>includeEnd('debug');

        var availability = this._availability;
        return !defined(availability) || availability.contains(time);
    };

    /**
     * Adds a property to this object.  Once a property is added, it can be
     * observed with {@link DynamicObject.definitionChanged} and composited
     * with {@link CompositeDynamicObjectCollection}
     * @memberof DynamicObject
     *
     * @param propertyName The name of the property to add.
     *
     * @exception {DeveloperError} "propertyName" is a reserved property name.
     * @exception {DeveloperError} "propertyName" is already a registered property.
     */
    DynamicObject.prototype.addProperty = function(propertyName) {
        var propertyNames = this._propertyNames;

        //>>includeStart('debug', pragmas.debug);
        if (!defined(propertyName)) {
            throw new DeveloperError('propertyName is required.');
        }
        if (propertyNames.indexOf(propertyName) !== -1) {
            throw new DeveloperError(propertyName + ' is already a registered property.');
        }
        if (reservedPropertyNames.indexOf(propertyName) !== -1) {
            throw new DeveloperError(propertyName + ' is a reserved property name.');
        }
        //>>includeEnd('debug');

        propertyNames.push(propertyName);
        Object.defineProperty(this, propertyName, createDynamicPropertyDescriptor(propertyName, true));
    };

    /**
     * Removed a property previously added with addProperty.
     * @memberof DynamicObject
     *
     * @param propertyName The name of the property to remove.
     *
     * @exception {DeveloperError} "propertyName" is a reserved property name.
     * @exception {DeveloperError} "propertyName" is not a registered property.
     */
    DynamicObject.prototype.removeProperty = function(propertyName) {
        var propertyNames = this._propertyNames;

        //>>includeStart('debug', pragmas.debug);
        if (!defined(propertyName)) {
            throw new DeveloperError('propertyName is required.');
        }
        if (reservedPropertyNames.indexOf(propertyName) !== -1) {
            throw new DeveloperError(propertyName + ' is a reserved property name.');
        }
        if (propertyNames.indexOf(propertyName) === -1) {
            throw new DeveloperError(propertyName + ' is not a registered property.');
        }
        //>>includeEnd('debug');

        this._propertyNames.push(propertyName);
        delete this[propertyName];
    };

    /**
     * Assigns each unassigned property on this object to the value
     * of the same property on the provided source object.
     * @memberof DynamicObject
     *
     * @param {DynamicObject} source The object to be merged into this object.
     */
    DynamicObject.prototype.merge = function(source) {
        //>>includeStart('debug', pragmas.debug);
        if (!defined(source)) {
            throw new DeveloperError('source is required.');
        }
        //>>includeEnd('debug');

        //Name and availability are not Property objects and are currently handled differently.
        this.name = defaultValue(this.name, source.name);
        this.availability = defaultValue(source.availability, this.availability);

        var propertyNames = this._propertyNames;
        var propertyNamesLength = propertyNames.length;
        for ( var i = 0; i < propertyNamesLength; i++) {
            var name = propertyNames[i];
            var targetProperty = this[name];
            var sourceProperty = source[name];
            if (defined(sourceProperty)) {
                if (defined(targetProperty)) {
                    if (defined(targetProperty.merge)) {
                        targetProperty.merge(sourceProperty);
                    }
                } else if (defined(sourceProperty.merge) && defined(sourceProperty.clone)) {
                    this[name] = sourceProperty.clone();
                } else {
                    this[name] = sourceProperty;
                }
            }
        }
    };

    return DynamicObject;
});<|MERGE_RESOLUTION|>--- conflicted
+++ resolved
@@ -78,13 +78,11 @@
         this._vector = undefined;
         this._vectorSubscription = undefined;
         this._viewFrom = undefined;
-<<<<<<< HEAD
-        this._uiShow = true;
-=======
         this._viewFromSubscription = undefined;
->>>>>>> 83e193ac
         this._description = undefined;
         this._descriptionSubscription = undefined;
+        this._uiShow = true;
+        this._uiShowSubscription = undefined;
 
         this._propertyNames = ['parent', 'position', 'orientation', 'billboard', //
                                'cone', 'ellipsoid', 'ellipse', 'label', 'path', 'point', 'polygon', //
