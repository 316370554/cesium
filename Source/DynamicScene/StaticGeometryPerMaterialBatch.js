/*global define*/
define(['../Core/defined',
        '../Core/AssociativeArray',
        '../Core/ShowGeometryInstanceAttribute',
        '../Scene/Primitive',
        '../Scene/Material',
        '../Scene/PrimitiveState',
        './MaterialProperty'
    ], function(
        defined,
        AssociativeArray,
        ShowGeometryInstanceAttribute,
        Primitive,
        Material,
        PrimitiveState,
        MaterialProperty) {
    "use strict";

    var Batch = function(primitives, appearanceType, materialProperty, closed) {
        this.primitives = primitives;
        this.appearanceType = appearanceType;
        this.materialProperty = materialProperty;
        this.closed = closed;
        this.updaters = new AssociativeArray();
        this.createPrimitive = true;
        this.primitive = undefined;
        this.geometry = new AssociativeArray();
        this.material = undefined;
        this.updatersWithAttributes = new AssociativeArray();
        this.attributes = new AssociativeArray();
        this.subscriptions = new AssociativeArray();
        this.toggledObjects = new AssociativeArray();
        this.invalidated = false;
        this.removeMaterialSubscription = materialProperty.definitionChanged.addEventListener(Batch.prototype.onMaterialChanged, this);
    };

    Batch.prototype.onMaterialChanged = function() {
        this.invalidated = true;
    };

    Batch.prototype.isMaterial = function(updater) {
        var material = this.materialProperty;
        var updaterMaterial = updater.fillMaterialProperty;
        if (updaterMaterial === material) {
            return true;
        }
        if (defined(material)) {
            return material.equals(updaterMaterial);
        }
        return false;
    };

    Batch.prototype.uiShowChanged = function(dynamicObject, propertyName, value, oldValue) {
        if (propertyName === 'uiShow' && value !== oldValue) {
            this.toggledObjects.set(dynamicObject.id, dynamicObject);
        }
    };

    Batch.prototype.add = function(time, updater) {
        var id = updater.dynamicObject.id;
        this.updaters.set(id, updater);
        this.geometry.set(id, updater.createFillGeometryInstance(time));
        if (!updater.hasConstantFill || !updater.fillMaterialProperty.isConstant) {
            this.updatersWithAttributes.set(id, updater);
        }
        this.subscriptions.set(id, updater.dynamicObject.definitionChanged.addEventListener(Batch.prototype.uiShowChanged, this));
        this.createPrimitive = true;
    };

    Batch.prototype.remove = function(updater) {
        var id = updater.dynamicObject.id;
        this.createPrimitive = this.updaters.remove(id);
        this.geometry.remove(id);
        this.updatersWithAttributes.remove(id);
        this.toggledObjects.removeAll();
        var subscription = this.subscriptions.get(id);
        if (defined(subscription)) {
            subscription();
        }
        this.subscriptions.remove(id);
        return this.createPrimitive;
    };

    Batch.prototype.update = function(time) {
        var canAnimate = true;
        var primitive = this.primitive;
        var primitives = this.primitives;
        var geometries = this.geometry.values;
        if (this.createPrimitive) {
            if (defined(primitive)) {
                primitives.remove(primitive);
            }
            if (geometries.length > 0) {
                this.material = MaterialProperty.getValue(time, this.materialProperty, this.material);
                primitive = new Primitive({
                    asynchronous : true,
                    geometryInstances : geometries,
                    appearance : new this.appearanceType({
                        material : this.material,
                        translucent : this.material.isTranslucent(),
                        closed : this.closed
                    })
                });

                primitives.add(primitive);
            }
            this.primitive = primitive;
            this.createPrimitive = false;
<<<<<<< HEAD
            canAnimate = false;
        } else if (defined(primitive) && primitive._state === PrimitiveState.COMPLETE) {
            var updater;
            var dynamicObject;
            var id;
            var attributes;
            var i;

            this.primitive.appearance.material = MaterialProperty.getValue(time, this.materialProperty, this.material);
=======
        } else if (defined(primitive) && primitive._state === PrimitiveState.COMPLETE) {
            this.material = MaterialProperty.getValue(time, this.materialProperty, this.material);
            this.primitive.appearance.material = this.material;
>>>>>>> a0630d34

            var updatersWithAttributes = this.updatersWithAttributes.values;
            var length = updatersWithAttributes.length;
            for (i = 0; i < length; i++) {
                updater = updatersWithAttributes[i];
                dynamicObject = updater.dynamicObject;
                id = dynamicObject.id;
                attributes = this.attributes.get(id);
                if (!defined(attributes)) {
                    attributes = primitive.getGeometryInstanceAttributes(dynamicObject);
                    this.attributes.set(id, attributes);
                }

                if (!updater.hasConstantFill) {
                    attributes.show = ShowGeometryInstanceAttribute.toValue(updater.isFilled(time), attributes.show);
                }
            }

            var updaters = this.updaters;
            var toggledObjects = this.toggledObjects.values;
            length = toggledObjects.length;
            for (i = 0; i < length; i++) {
                dynamicObject = toggledObjects[i];
                id = dynamicObject.id;
                updater = updaters.get(id);
                attributes = this.attributes.get(id);
                if (!defined(attributes)) {
                    attributes = primitive.getGeometryInstanceAttributes(dynamicObject);
                    this.attributes.set(id, attributes);
                }
                attributes.show = ShowGeometryInstanceAttribute.toValue(updater.isFilled(time) && dynamicObject.uiShow, attributes.show);
            }
            this.toggledObjects.removeAll();
        } else if (defined(primitive) && primitive._state !== PrimitiveState.COMPLETE) {
            canAnimate = false;
        }
        return canAnimate;
    };

    Batch.prototype.destroy = function(time) {
        var primitive = this.primitive;
        var primitives = this.primitives;
        if (defined(primitive)) {
            primitives.remove(primitive);
        }
        var subscriptions = this.subscriptions.values;
        var len = subscriptions.length;
        for (var i = 0; i < len; i++) {
            subscriptions[i]();
        }
        this.subscriptions.removeAll();
        this.removeMaterialSubscription();
    };

    /**
     * @private
     */
    var StaticGeometryPerMaterialBatch = function(primitives, appearanceType, closed) {
        this._items = [];
        this._primitives = primitives;
        this._appearanceType = appearanceType;
        this._closed = closed;
    };

    StaticGeometryPerMaterialBatch.prototype.add = function(time, updater) {
        var items = this._items;
        var length = items.length;
        for (var i = 0; i < length; i++) {
            var item = items[i];
            if (item.isMaterial(updater)) {
                item.add(time, updater);
                return;
            }
        }
        var batch = new Batch(this._primitives, this._appearanceType, updater.fillMaterialProperty, this._closed);
        batch.add(time, updater);
        items.push(batch);
    };

    StaticGeometryPerMaterialBatch.prototype.remove = function(updater) {
        var items = this._items;
        var length = items.length;
        for (var i = length - 1; i >= 0; i--) {
            var item = items[i];
            if (item.remove(updater)) {
                if (item.updaters.length === 0) {
                    items.splice(i, 1);
                    item.destroy();
                }
                break;
            }
        }
    };

    StaticGeometryPerMaterialBatch.prototype.update = function(time) {
        var i;
        var items = this._items;
        var length = items.length;

        for (i = length - 1; i >= 0; i--) {
            var item = items[i];
            if (item.invalidated) {
                items.splice(i, 1);
                var updaters = item.updaters.values;
                var updatersLength = updaters.length;
                for (var h = 0; h < updatersLength; i++) {
                    this.add(updaters[h]);
                }
                item.destroy();
            }
        }

        var canAnimate = true;
        for (i = 0; i < length; i++) {
            canAnimate = items[i].update(time) && canAnimate;
        }
        return canAnimate;
    };

    StaticGeometryPerMaterialBatch.prototype.removeAllPrimitives = function() {
        var items = this._items;
        var length = items.length;
        for (var i = 0; i < length; i++) {
            items[i].destroy();
        }
        this._items.length = 0;
    };

    return StaticGeometryPerMaterialBatch;
});<|MERGE_RESOLUTION|>--- conflicted
+++ resolved
@@ -106,7 +106,6 @@
             }
             this.primitive = primitive;
             this.createPrimitive = false;
-<<<<<<< HEAD
             canAnimate = false;
         } else if (defined(primitive) && primitive._state === PrimitiveState.COMPLETE) {
             var updater;
@@ -115,12 +114,8 @@
             var attributes;
             var i;
 
-            this.primitive.appearance.material = MaterialProperty.getValue(time, this.materialProperty, this.material);
-=======
-        } else if (defined(primitive) && primitive._state === PrimitiveState.COMPLETE) {
             this.material = MaterialProperty.getValue(time, this.materialProperty, this.material);
             this.primitive.appearance.material = this.material;
->>>>>>> a0630d34
 
             var updatersWithAttributes = this.updatersWithAttributes.values;
             var length = updatersWithAttributes.length;
