/*global define*/
define([
        '../Core/defaultValue',
        '../Core/defined',
        '../Core/DeveloperError',
        '../Core/destroyObject',
        './PixelFormat'
    ], function(
        defaultValue,
        defined,
        DeveloperError,
        destroyObject,
        PixelFormat) {
    "use strict";

    function attachTexture(framebuffer, attachment, texture) {
        var gl = framebuffer._gl;
        gl.framebufferTexture2D(gl.FRAMEBUFFER, attachment, texture._getTarget(), texture._getTexture(), 0);
    }

    function attachRenderbuffer(framebuffer, attachment, renderbuffer) {
        var gl = framebuffer._gl;
        gl.framebufferRenderbuffer(gl.FRAMEBUFFER, attachment, gl.RENDERBUFFER, renderbuffer._getRenderbuffer());
    }

    /**
     * A framebuffer is a target for draw and clear calls.  It can contain color, depth, and stencil attachments
     * that are written to in response to these calls.  If the attachments are textures, they can be read in
     * later rendering passes.
     *
     * @alias Framebuffer
     *
     * @see Context#createFramebuffer
     *
     * @internalConstructor
     */
    var Framebuffer = function(gl, maximumColorAttachments, description) {
        description = defaultValue(description, defaultValue.EMPTY_OBJECT);

        this._gl = gl;
        this._framebuffer = gl.createFramebuffer();

        this._colorTextures = [];
        this._colorRenderbuffers = [];
        this._activeColorAttachments = [];

        this._depthTexture = undefined;
        this._depthRenderbuffer = undefined;
        this._stencilRenderbuffer = undefined;
        this._depthStencilTexture = undefined;
        this._depthStencilRenderbuffer = undefined;

        /**
         * When true, the framebuffer owns its attachments so they will be destroyed when
         * {@link Framebuffer#destroy} is called or when a new attachment is assigned
         * to an attachment point.
         *
         * @type {Boolean}
         * @default true
         *
         * @see Framebuffer#destroy
         */
        this.destroyAttachments = true;

        // Throw if a texture and renderbuffer are attached to the same point.  This won't
        // cause a WebGL error (because only one will be attached), but is likely a developer error.

<<<<<<< HEAD
            //>>includeStart('debug', pragmas.debug);
            if (description.colorTexture && description.colorRenderbuffer) {
                throw new DeveloperError('Cannot have both a color texture and color renderbuffer attachment.');
            }
            if (description.depthTexture && description.depthRenderbuffer) {
                throw new DeveloperError('Cannot have both a depth texture and depth renderbuffer attachment.');
            }
            if (description.depthStencilTexture && description.depthStencilRenderbuffer) {
                throw new DeveloperError('Cannot have both a depth-stencil texture and depth-stencil renderbuffer attachment.');
            }
=======
        if (defined(description.colorTextures) && defined(description.colorRenderbuffers)) {
            throw new DeveloperError('Cannot have both color texture and color renderbuffer attachments.');
        }

        if (defined(description.depthTexture) && defined(description.depthRenderbuffer)) {
            throw new DeveloperError('Cannot have both a depth texture and depth renderbuffer attachment.');
        }

        if (defined(description.depthStencilTexture) && defined(description.depthStencilRenderbuffer)) {
            throw new DeveloperError('Cannot have both a depth-stencil texture and depth-stencil renderbuffer attachment.');
        }
>>>>>>> eca21835

        // Avoid errors defined in Section 6.5 of the WebGL spec
        var depthAttachment = (defined(description.depthTexture) || defined(description.depthRenderbuffer));
        var depthStencilAttachment = (defined(description.depthStencilTexture) || defined(description.depthStencilRenderbuffer));

<<<<<<< HEAD
            if (depthAttachment && depthStencilAttachment) {
                throw new DeveloperError('Cannot have both a depth and depth-stencil attachment.');
            }
            if (description.stencilRenderbuffer && depthStencilAttachment) {
                throw new DeveloperError('Cannot have both a stencil and depth-stencil attachment.');
            }
            if (depthAttachment && description.stencilRenderbuffer) {
                throw new DeveloperError('Cannot have both a depth and stencil attachment.');
            }
            //>>includeEnd('debug');
=======
        if (depthAttachment && depthStencilAttachment) {
            throw new DeveloperError('Cannot have both a depth and depth-stencil attachment.');
        }

        if (defined(description.stencilRenderbuffer) && depthStencilAttachment) {
            throw new DeveloperError('Cannot have both a stencil and depth-stencil attachment.');
        }

        if (depthAttachment && defined(description.stencilRenderbuffer)) {
            throw new DeveloperError('Cannot have both a depth and stencil attachment.');
        }
>>>>>>> eca21835

        ///////////////////////////////////////////////////////////////////

        this._bind();

        var texture;
        var renderbuffer;
        var i;
        var length;
        var attachmentEnum;

        if (defined(description.colorTextures)) {
            var textures = description.colorTextures;
            length = this._colorTextures.length = this._activeColorAttachments.length = textures.length;

            if (length > maximumColorAttachments) {
                throw new DeveloperError('The number of color attachments exceeds the number supported.');
            }

            for (i = 0; i < length; ++i) {
                texture = textures[i];

                if (!PixelFormat.isColorFormat(texture.getPixelFormat())) {
                    throw new DeveloperError('The color-texture pixel-format must be a color format.');
                }

                attachmentEnum = this._gl.COLOR_ATTACHMENT0 + i;
                attachTexture(this, attachmentEnum, texture);
                this._activeColorAttachments[i] = attachmentEnum;
                this._colorTextures[i] = texture;
            }
        }

        if (defined(description.colorRenderbuffers)) {
            var renderbuffers = description.colorRenderbuffers;
            length = this._colorRenderbuffers.length = this._activeColorAttachments.length = renderbuffers.length;

            if (length > maximumColorAttachments) {
                throw new DeveloperError('The number of color attachments exceeds the number supported.');
            }

            for (i = 0; i < length; ++i) {
                renderbuffer = renderbuffers[i];
                attachmentEnum = this._gl.COLOR_ATTACHMENT0 + i;
                attachRenderbuffer(this, attachmentEnum, renderbuffer);
                this._activeColorAttachments[i] = attachmentEnum;
                this._colorRenderbuffers[i] = renderbuffer;
            }
        }

        if (defined(description.depthTexture)) {
            texture = description.depthTexture;

            if (texture.getPixelFormat() !== PixelFormat.DEPTH_COMPONENT) {
                throw new DeveloperError('The depth-texture pixel-format must be DEPTH_COMPONENT.');
            }

            attachTexture(this, this._gl.DEPTH_ATTACHMENT, texture);
            this._depthTexture = texture;
        }

        if (defined(description.depthRenderbuffer)) {
            renderbuffer = description.depthRenderbuffer;
            attachRenderbuffer(this, this._gl.DEPTH_ATTACHMENT, renderbuffer);
            this._depthRenderbuffer = renderbuffer;
        }

        if (defined(description.stencilRenderbuffer)) {
            renderbuffer = description.stencilRenderbuffer;
            attachRenderbuffer(this, this._gl.STENCIL_ATTACHMENT, renderbuffer);
            this._stencilRenderbuffer = renderbuffer;
        }

        if (defined(description.depthStencilTexture)) {
            texture = description.depthStencilTexture;

            if (texture.getPixelFormat() !== PixelFormat.DEPTH_STENCIL) {
                throw new DeveloperError('The depth-stencil pixel-format must be DEPTH_STENCIL.');
            }

            attachTexture(this, this._gl.DEPTH_STENCIL_ATTACHMENT, texture);
            this._depthStencilTexture = texture;
        }

        if (defined(description.depthStencilRenderbuffer)) {
            renderbuffer = description.depthStencilRenderbuffer;
            attachRenderbuffer(this, this._gl.DEPTH_STENCIL_ATTACHMENT, renderbuffer);
            this._depthStencilRenderbuffer = renderbuffer;
        }

        this._unBind();
    };

    Framebuffer.prototype._bind = function() {
        var gl = this._gl;
        gl.bindFramebuffer(gl.FRAMEBUFFER, this._framebuffer);
    };

    Framebuffer.prototype._unBind = function() {
        var gl = this._gl;
        gl.bindFramebuffer(gl.FRAMEBUFFER, null);
    };

    Framebuffer.prototype._getActiveColorAttachments = function() {
        return this._activeColorAttachments;
    };

    /**
     * Returns the number of color textures or renderbuffers attached to this framebuffer.
     *
     * @memberof Framebuffer
     *
     * @returns {Number} The number of color attachments.
     */
<<<<<<< HEAD
    Framebuffer.prototype.setColorTexture = function(texture) {
        //>>includeStart('debug', pragmas.debug);
        if (texture && !PixelFormat.isColorFormat(texture.getPixelFormat())) {
            throw new DeveloperError('The color-texture pixel-format must be a color format.');
        }
        //>>includeEnd('debug');

        attachTexture(this, this._gl.COLOR_ATTACHMENT0, texture);
        destroyAttachment(this, this._colorTexture);
        this._colorTexture = texture;
=======
    Framebuffer.prototype.getNumberOfColorAttachments = function() {
        return this._activeColorAttachments.length;
>>>>>>> eca21835
    };

    /**
     * Returns a color texture attached to this framebuffer.
     *
     * @memberof Framebuffer
     *
     * @param {Number} index The index of the color texture attachment.
     *
     * @returns {Texture} The color texture attached to this framebuffer.
     *
     * @exception {DeveloperError} index is required, must be greater than or equal to zero and must be less than the number of color attachments.
     * @exception {DeveloperError} This framebuffer was destroyed, i.e., destroy() was called.
     */
    Framebuffer.prototype.getColorTexture = function(index) {
        if (!defined(index) || index < 0 || index >= this._colorTextures.length) {
            throw new DeveloperError('index is required, must be greater than or equal to zero and must be less than the number of color attachments.');
        }
        return this._colorTextures[index];
    };

    /**
     * Returns a color renderbuffer attached to this framebuffer.
     *
     * @memberof Framebuffer
     *
     * @param {Number} index The index of the color renderbuffer attachment.
     *
     * @returns {Texture} The color renderbuffer attached to this framebuffer.
     *
     * @exception {DeveloperError} index is required, must be greater than or equal to zero and must be less than the number of color attachments.
     * @exception {DeveloperError} This framebuffer was destroyed, i.e., destroy() was called.
     */
<<<<<<< HEAD
    Framebuffer.prototype.getColorRenderbuffer = function() {
        return this._colorRenderbuffer;
    };

    /**
     * Attaches a texture to the depth attachment point.  When this framebuffer is passed to a draw
     * or clear call, the texture is the target of depth output.
     *
     * @memberof Framebuffer
     *
     * @param {Texture} The texture to attach.  <code>undefined</code> dettaches the current texture.
     *
     * @exception {DeveloperError} The depth-texture pixel-format must be DEPTH_COMPONENT.
     * @exception {DeveloperError} This framebuffer was destroyed, i.e., destroy() was called.
     */
    Framebuffer.prototype.setDepthTexture = function(texture) {
        //>>includeStart('debug', pragmas.debug);
        if (texture && (texture.getPixelFormat() !== PixelFormat.DEPTH_COMPONENT)) {
            throw new DeveloperError('The depth-texture pixel-format must be DEPTH_COMPONENT.');
        }
        //>>includeEnd('debug');

        attachTexture(this, this._gl.DEPTH_ATTACHMENT, texture);
        destroyAttachment(this, this._depthTexture);
        this._depthTexture = texture;
=======
    Framebuffer.prototype.getColorRenderbuffer = function(index) {
        if (!defined(index) || index < 0 || index >= this._colorRenderbuffers.length) {
            throw new DeveloperError('index is required, must be greater than or equal to zero and must be less than the number of color attachments.');
        }
        return this._colorRenderbuffers[index];
>>>>>>> eca21835
    };

    /**
     * Returns the depth texture attached to this framebuffer.
     *
     * @memberof Framebuffer
     *
     * @returns {Texture} The depth texture attached to this framebuffer.
     *
     * @exception {DeveloperError} This framebuffer was destroyed, i.e., destroy() was called.
     */
    Framebuffer.prototype.getDepthTexture = function() {
        return this._depthTexture;
    };

    /**
     * Returns the depth renderbuffer attached to this framebuffer.
     *
     * @memberof Framebuffer
     *
     * @returns {Texture} The depth renderbuffer attached to this framebuffer.
     *
     * @exception {DeveloperError} This framebuffer was destroyed, i.e., destroy() was called.
     */
    Framebuffer.prototype.getDepthRenderbuffer = function() {
        return this._depthRenderbuffer;
    };

    /**
     * Returns the stencil renderbuffer attached to this framebuffer.
     *
     * @memberof Framebuffer
     *
     * @returns {Texture} The stencil renderbuffer attached to this framebuffer.
     *
     * @exception {DeveloperError} This framebuffer was destroyed, i.e., destroy() was called.
     */
    Framebuffer.prototype.getStencilRenderbuffer = function() {
        return this._stencilRenderbuffer;
    };

    /**
<<<<<<< HEAD
     * Attaches a texture to the depth-stencil attachment point.  When this framebuffer is passed to a draw
     * or clear call, the texture is the target of depth and stencil output.
     *
     * @memberof Framebuffer
     *
     * @param {Texture} The texture to attach.  <code>undefined</code> dettaches the current texture.
     *
     * @exception {DeveloperError} The depth-stencil-texture pixel-format must be DEPTH_STENCIL.
     * @exception {DeveloperError} This framebuffer was destroyed, i.e., destroy() was called.
     */
    Framebuffer.prototype.setDepthStencilTexture = function(texture) {
        //>>includeStart('debug', pragmas.debug);
        if (texture && (texture.getPixelFormat() !== PixelFormat.DEPTH_STENCIL)) {
            throw new DeveloperError('The depth-stencil pixel-format must be DEPTH_STENCIL.');
        }
        //>>includeEnd('debug');

        attachTexture(this, this._gl.DEPTH_STENCIL_ATTACHMENT, texture);
        destroyAttachment(this, this._depthStencilTexture);
        this._depthStencilTexture = texture;
    };

    /**
=======
>>>>>>> eca21835
     * Returns the depth-stencil texture attached to this framebuffer.
     *
     * @memberof Framebuffer
     *
     * @returns {Texture} The depth-stencil texture attached to this framebuffer.
     *
     * @exception {DeveloperError} This framebuffer was destroyed, i.e., destroy() was called.
     */
    Framebuffer.prototype.getDepthStencilTexture = function() {
        return this._depthStencilTexture;
    };

    /**
     * Returns the depth-stencil renderbuffer attached to this framebuffer.
     *
     * @memberof Framebuffer
     *
     * @returns {Texture} The depth-stencil renderbuffer attached to this framebuffer.
     *
     * @exception {DeveloperError} This framebuffer was destroyed, i.e., destroy() was called.
     */
    Framebuffer.prototype.getDepthStencilRenderbuffer = function() {
        return this._depthStencilRenderbuffer;
    };

    /**
     * Returns true if the framebuffer has a depth attachment.  Depth attachments include
     * depth and depth-stencil textures, and depth and depth-stencil renderbuffers.  When
     * rendering to a framebuffer, a depth attachment is required for the depth test to have effect.
     *
     * @memberof Framebuffer
     *
     * @returns {Boolean} Returns true if the framebuffer has a depth attachment; otherwise, false.
     *
     * @exception {DeveloperError} This framebuffer was destroyed, i.e., destroy() was called.
     */
    Framebuffer.prototype.hasDepthAttachment = function() {
        return !!(this.getDepthTexture() || this.getDepthRenderbuffer() || this.getDepthStencilTexture() || this.getDepthStencilRenderbuffer());
    };

    /**
     * Returns true if this object was destroyed; otherwise, false.
     * <br /><br />
     * If this object was destroyed, it should not be used; calling any function other than
     * <code>isDestroyed</code> will result in a {@link DeveloperError} exception.
     *
     * @memberof Framebuffer
     *
     * @returns {Boolean} True if this object was destroyed; otherwise, false.
     *
     * @see Framebuffer#destroy
     */
    Framebuffer.prototype.isDestroyed = function() {
        return false;
    };

    /**
     * Destroys the WebGL resources held by this object.  Destroying an object allows for deterministic
     * release of WebGL resources, instead of relying on the garbage collector to destroy this object.
     * <br /><br />
     * Framebuffer attachments are only destoryed if the framebuffer owns them, i.e., {@link destroyAttachments}
     * is true.
     * <br /><br />
     * Once an object is destroyed, it should not be used; calling any function other than
     * <code>isDestroyed</code> will result in a {@link DeveloperError} exception.  Therefore,
     * assign the return value (<code>undefined</code>) to the object as done in the example.
     *
     * @memberof Framebuffer
     *
     * @returns {undefined}
     *
     * @exception {DeveloperError} This framebuffer was destroyed, i.e., destroy() was called.
     *
     * @see Framebuffer#isDestroyed
     * @see Framebuffer#destroyAttachments
     * @see <a href='http://www.khronos.org/opengles/sdk/2.0/docs/man/glDeleteFramebuffers.xml'>glDeleteFramebuffers</a>
     * @see <a href='http://www.khronos.org/opengles/sdk/2.0/docs/man/glDeleteTextures.xml'>glDeleteTextures</a>
     * @see <a href='http://www.khronos.org/opengles/sdk/2.0/docs/man/glDeleteRenderbuffers.xml'>glDeleteRenderbuffers</a>
     *
     * @example
     * var texture = context.createTexture2D({ width : 1, height : 1 });
     * framebuffer = context.createFramebuffer({ colorTextures : [texture] });
     * // ...
     * framebuffer = framebuffer.destroy();
     * // texture is also destroyed.
     */
    Framebuffer.prototype.destroy = function() {
        if (this.destroyAttachments) {
            // If the color texture is a cube map face, it is owned by the cube map, and will not be destroyed.
            var i = 0;
            var textures = this._colorTextures;
            var length = textures.length;
            for (; i < length; ++i) {
                var texture = textures[i];
                if (defined(texture)) {
                    texture.destroy();
                }
            }

            var renderbuffers = this._colorRenderbuffers;
            length = renderbuffers.length;
            for (i = 0; i < length; ++i) {
                var renderbuffer = renderbuffers[i];
                if (defined(renderbuffer)) {
                    renderbuffer.destroy();
                }
            }

            this._depthTexture = this._depthTexture && this._depthTexture.destroy();
            this._depthRenderbuffer = this._depthRenderbuffer && this._depthRenderbuffer.destroy();
            this._stencilRenderbuffer = this._stencilRenderbuffer && this._stencilRenderbuffer.destroy();
            this._depthStencilTexture = this._depthStencilTexture && this._depthStencilTexture.destroy();
            this._depthStencilRenderbuffer = this._depthStencilRenderbuffer && this._depthStencilRenderbuffer.destroy();
        }

        this._gl.deleteFramebuffer(this._framebuffer);
        return destroyObject(this);
    };

    return Framebuffer;
});<|MERGE_RESOLUTION|>--- conflicted
+++ resolved
@@ -65,59 +65,33 @@
         // Throw if a texture and renderbuffer are attached to the same point.  This won't
         // cause a WebGL error (because only one will be attached), but is likely a developer error.
 
-<<<<<<< HEAD
-            //>>includeStart('debug', pragmas.debug);
-            if (description.colorTexture && description.colorRenderbuffer) {
-                throw new DeveloperError('Cannot have both a color texture and color renderbuffer attachment.');
-            }
-            if (description.depthTexture && description.depthRenderbuffer) {
-                throw new DeveloperError('Cannot have both a depth texture and depth renderbuffer attachment.');
-            }
-            if (description.depthStencilTexture && description.depthStencilRenderbuffer) {
-                throw new DeveloperError('Cannot have both a depth-stencil texture and depth-stencil renderbuffer attachment.');
-            }
-=======
+        //>>includeStart('debug', pragmas.debug);
         if (defined(description.colorTextures) && defined(description.colorRenderbuffers)) {
             throw new DeveloperError('Cannot have both color texture and color renderbuffer attachments.');
         }
-
         if (defined(description.depthTexture) && defined(description.depthRenderbuffer)) {
             throw new DeveloperError('Cannot have both a depth texture and depth renderbuffer attachment.');
         }
-
         if (defined(description.depthStencilTexture) && defined(description.depthStencilRenderbuffer)) {
             throw new DeveloperError('Cannot have both a depth-stencil texture and depth-stencil renderbuffer attachment.');
         }
->>>>>>> eca21835
+        //>>includeEnd('debug');
 
         // Avoid errors defined in Section 6.5 of the WebGL spec
         var depthAttachment = (defined(description.depthTexture) || defined(description.depthRenderbuffer));
         var depthStencilAttachment = (defined(description.depthStencilTexture) || defined(description.depthStencilRenderbuffer));
 
-<<<<<<< HEAD
-            if (depthAttachment && depthStencilAttachment) {
-                throw new DeveloperError('Cannot have both a depth and depth-stencil attachment.');
-            }
-            if (description.stencilRenderbuffer && depthStencilAttachment) {
-                throw new DeveloperError('Cannot have both a stencil and depth-stencil attachment.');
-            }
-            if (depthAttachment && description.stencilRenderbuffer) {
-                throw new DeveloperError('Cannot have both a depth and stencil attachment.');
-            }
-            //>>includeEnd('debug');
-=======
+        //>>includeStart('debug', pragmas.debug);
         if (depthAttachment && depthStencilAttachment) {
             throw new DeveloperError('Cannot have both a depth and depth-stencil attachment.');
         }
-
         if (defined(description.stencilRenderbuffer) && depthStencilAttachment) {
             throw new DeveloperError('Cannot have both a stencil and depth-stencil attachment.');
         }
-
         if (depthAttachment && defined(description.stencilRenderbuffer)) {
             throw new DeveloperError('Cannot have both a depth and stencil attachment.');
         }
->>>>>>> eca21835
+        //>>includeEnd('debug');
 
         ///////////////////////////////////////////////////////////////////
 
@@ -133,16 +107,20 @@
             var textures = description.colorTextures;
             length = this._colorTextures.length = this._activeColorAttachments.length = textures.length;
 
+            //>>includeStart('debug', pragmas.debug);
             if (length > maximumColorAttachments) {
                 throw new DeveloperError('The number of color attachments exceeds the number supported.');
             }
+            //>>includeEnd('debug');
 
             for (i = 0; i < length; ++i) {
                 texture = textures[i];
 
+                //>>includeStart('debug', pragmas.debug);
                 if (!PixelFormat.isColorFormat(texture.getPixelFormat())) {
                     throw new DeveloperError('The color-texture pixel-format must be a color format.');
                 }
+                //>>includeEnd('debug');
 
                 attachmentEnum = this._gl.COLOR_ATTACHMENT0 + i;
                 attachTexture(this, attachmentEnum, texture);
@@ -155,9 +133,11 @@
             var renderbuffers = description.colorRenderbuffers;
             length = this._colorRenderbuffers.length = this._activeColorAttachments.length = renderbuffers.length;
 
+            //>>includeStart('debug', pragmas.debug);
             if (length > maximumColorAttachments) {
                 throw new DeveloperError('The number of color attachments exceeds the number supported.');
             }
+            //>>includeEnd('debug');
 
             for (i = 0; i < length; ++i) {
                 renderbuffer = renderbuffers[i];
@@ -171,9 +151,11 @@
         if (defined(description.depthTexture)) {
             texture = description.depthTexture;
 
+            //>>includeStart('debug', pragmas.debug);
             if (texture.getPixelFormat() !== PixelFormat.DEPTH_COMPONENT) {
                 throw new DeveloperError('The depth-texture pixel-format must be DEPTH_COMPONENT.');
             }
+            //>>includeEnd('debug');
 
             attachTexture(this, this._gl.DEPTH_ATTACHMENT, texture);
             this._depthTexture = texture;
@@ -194,9 +176,11 @@
         if (defined(description.depthStencilTexture)) {
             texture = description.depthStencilTexture;
 
+            //>>includeStart('debug', pragmas.debug);
             if (texture.getPixelFormat() !== PixelFormat.DEPTH_STENCIL) {
                 throw new DeveloperError('The depth-stencil pixel-format must be DEPTH_STENCIL.');
             }
+            //>>includeEnd('debug');
 
             attachTexture(this, this._gl.DEPTH_STENCIL_ATTACHMENT, texture);
             this._depthStencilTexture = texture;
@@ -232,21 +216,8 @@
      *
      * @returns {Number} The number of color attachments.
      */
-<<<<<<< HEAD
-    Framebuffer.prototype.setColorTexture = function(texture) {
-        //>>includeStart('debug', pragmas.debug);
-        if (texture && !PixelFormat.isColorFormat(texture.getPixelFormat())) {
-            throw new DeveloperError('The color-texture pixel-format must be a color format.');
-        }
-        //>>includeEnd('debug');
-
-        attachTexture(this, this._gl.COLOR_ATTACHMENT0, texture);
-        destroyAttachment(this, this._colorTexture);
-        this._colorTexture = texture;
-=======
     Framebuffer.prototype.getNumberOfColorAttachments = function() {
         return this._activeColorAttachments.length;
->>>>>>> eca21835
     };
 
     /**
@@ -262,9 +233,12 @@
      * @exception {DeveloperError} This framebuffer was destroyed, i.e., destroy() was called.
      */
     Framebuffer.prototype.getColorTexture = function(index) {
+        //>>includeStart('debug', pragmas.debug);
         if (!defined(index) || index < 0 || index >= this._colorTextures.length) {
             throw new DeveloperError('index is required, must be greater than or equal to zero and must be less than the number of color attachments.');
         }
+        //>>includeEnd('debug');
+
         return this._colorTextures[index];
     };
 
@@ -280,39 +254,14 @@
      * @exception {DeveloperError} index is required, must be greater than or equal to zero and must be less than the number of color attachments.
      * @exception {DeveloperError} This framebuffer was destroyed, i.e., destroy() was called.
      */
-<<<<<<< HEAD
-    Framebuffer.prototype.getColorRenderbuffer = function() {
-        return this._colorRenderbuffer;
-    };
-
-    /**
-     * Attaches a texture to the depth attachment point.  When this framebuffer is passed to a draw
-     * or clear call, the texture is the target of depth output.
-     *
-     * @memberof Framebuffer
-     *
-     * @param {Texture} The texture to attach.  <code>undefined</code> dettaches the current texture.
-     *
-     * @exception {DeveloperError} The depth-texture pixel-format must be DEPTH_COMPONENT.
-     * @exception {DeveloperError} This framebuffer was destroyed, i.e., destroy() was called.
-     */
-    Framebuffer.prototype.setDepthTexture = function(texture) {
+    Framebuffer.prototype.getColorRenderbuffer = function(index) {
         //>>includeStart('debug', pragmas.debug);
-        if (texture && (texture.getPixelFormat() !== PixelFormat.DEPTH_COMPONENT)) {
-            throw new DeveloperError('The depth-texture pixel-format must be DEPTH_COMPONENT.');
-        }
-        //>>includeEnd('debug');
-
-        attachTexture(this, this._gl.DEPTH_ATTACHMENT, texture);
-        destroyAttachment(this, this._depthTexture);
-        this._depthTexture = texture;
-=======
-    Framebuffer.prototype.getColorRenderbuffer = function(index) {
         if (!defined(index) || index < 0 || index >= this._colorRenderbuffers.length) {
             throw new DeveloperError('index is required, must be greater than or equal to zero and must be less than the number of color attachments.');
         }
+        //>>includeEnd('debug');
+
         return this._colorRenderbuffers[index];
->>>>>>> eca21835
     };
 
     /**
@@ -355,32 +304,6 @@
     };
 
     /**
-<<<<<<< HEAD
-     * Attaches a texture to the depth-stencil attachment point.  When this framebuffer is passed to a draw
-     * or clear call, the texture is the target of depth and stencil output.
-     *
-     * @memberof Framebuffer
-     *
-     * @param {Texture} The texture to attach.  <code>undefined</code> dettaches the current texture.
-     *
-     * @exception {DeveloperError} The depth-stencil-texture pixel-format must be DEPTH_STENCIL.
-     * @exception {DeveloperError} This framebuffer was destroyed, i.e., destroy() was called.
-     */
-    Framebuffer.prototype.setDepthStencilTexture = function(texture) {
-        //>>includeStart('debug', pragmas.debug);
-        if (texture && (texture.getPixelFormat() !== PixelFormat.DEPTH_STENCIL)) {
-            throw new DeveloperError('The depth-stencil pixel-format must be DEPTH_STENCIL.');
-        }
-        //>>includeEnd('debug');
-
-        attachTexture(this, this._gl.DEPTH_STENCIL_ATTACHMENT, texture);
-        destroyAttachment(this, this._depthStencilTexture);
-        this._depthStencilTexture = texture;
-    };
-
-    /**
-=======
->>>>>>> eca21835
      * Returns the depth-stencil texture attached to this framebuffer.
      *
      * @memberof Framebuffer
