--- conflicted
+++ resolved
@@ -1092,23 +1092,6 @@
     };
 
     /**
-<<<<<<< HEAD
-     * Determines which side of a plane the sphere is located.
-     *
-     * @deprecated
-     * @param {Cartesian4} plane The coefficients of the plane in the for ax + by + cz + d = 0
-     *                           where the coefficients a, b, c, and d are the components x, y, z,
-     *                           and w of the {@link Cartesian4}, respectively.
-     * @returns {Intersect} {@link Intersect.INSIDE} if the entire sphere is on the side of the plane
-     *                      the normal is pointing, {@link Intersect.OUTSIDE} if the entire sphere is
-     *                      on the opposite side, and {@link Intersect.INTERSECTING} if the sphere
-     *                      intersects the plane.
-     */
-    BoundingSphere.prototype.intersect = function(plane) {
-        return BoundingSphere.intersect(this, plane);
-    };
-
-    /**
      * Computes the estimated distance squared from the closest point on a bounding sphere to a point.
      *
      * @param {Cartesian3} cartesian The point
@@ -1151,8 +1134,6 @@
     };
 
     /**
-=======
->>>>>>> 29d89f83
      * Compares this BoundingSphere against the provided BoundingSphere componentwise and returns
      * <code>true</code> if they are equal, <code>false</code> otherwise.
      *
