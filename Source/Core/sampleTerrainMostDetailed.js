<<<<<<< HEAD
import Cartesian2 from './Cartesian2.js';
import defined from './defined.js';
import DeveloperError from './DeveloperError.js';
import sampleTerrain from './sampleTerrain.js';
=======
import when from "../ThirdParty/when.js";
import Cartesian2 from "./Cartesian2.js";
import defined from "./defined.js";
import DeveloperError from "./DeveloperError.js";
import sampleTerrain from "./sampleTerrain.js";
>>>>>>> 2fd0e8f7

var scratchCartesian2 = new Cartesian2();

<<<<<<< HEAD
    /**
     * Initiates a sampleTerrain() request at the maximum available tile level for a terrain dataset.
     *
     * @exports sampleTerrainMostDetailed
     *
     * @param {TerrainProvider} terrainProvider The terrain provider from which to query heights.
     * @param {Cartographic[]} positions The positions to update with terrain heights.
     * @returns {Promise.<Cartographic[]>} A promise that resolves to the provided list of positions when terrain the query has completed.  This
     *                                     promise will reject if the terrain provider's `availability` property is undefined.
     *
     * @example
     * // Query the terrain height of two Cartographic positions
     * var terrainProvider = Cesium.createWorldTerrain();
     * var positions = [
     *     Cesium.Cartographic.fromDegrees(86.925145, 27.988257),
     *     Cesium.Cartographic.fromDegrees(87.0, 28.0)
     * ];
     * Cesium.sampleTerrainMostDetailed(terrainProvider, positions)
     * .then(function(updatedPositions) {
     *     // positions[0].height and positions[1].height have been updated.
     *     // updatedPositions is just a reference to positions.
     * });
     */
    function sampleTerrainMostDetailed(terrainProvider, positions) {
        //>>includeStart('debug', pragmas.debug);
        if (!defined(terrainProvider)) {
            throw new DeveloperError('terrainProvider is required.');
        }
        if (!defined(positions)) {
            throw new DeveloperError('positions is required.');
        }
        //>>includeEnd('debug');
=======
/**
 * Initiates a sampleTerrain() request at the maximum available tile level for a terrain dataset.
 *
 * @exports sampleTerrainMostDetailed
 *
 * @param {TerrainProvider} terrainProvider The terrain provider from which to query heights.
 * @param {Cartographic[]} positions The positions to update with terrain heights.
 * @returns {Promise.<Cartographic[]>} A promise that resolves to the provided list of positions when terrain the query has completed.  This
 *                                     promise will reject if the terrain provider's `availability` property is undefined.
 *
 * @example
 * // Query the terrain height of two Cartographic positions
 * var terrainProvider = Cesium.createWorldTerrain();
 * var positions = [
 *     Cesium.Cartographic.fromDegrees(86.925145, 27.988257),
 *     Cesium.Cartographic.fromDegrees(87.0, 28.0)
 * ];
 * var promise = Cesium.sampleTerrainMostDetailed(terrainProvider, positions);
 * Cesium.when(promise, function(updatedPositions) {
 *     // positions[0].height and positions[1].height have been updated.
 *     // updatedPositions is just a reference to positions.
 * });
 */
function sampleTerrainMostDetailed(terrainProvider, positions) {
  //>>includeStart('debug', pragmas.debug);
  if (!defined(terrainProvider)) {
    throw new DeveloperError("terrainProvider is required.");
  }
  if (!defined(positions)) {
    throw new DeveloperError("positions is required.");
  }
  //>>includeEnd('debug');
>>>>>>> 2fd0e8f7

  return terrainProvider.readyPromise.then(function () {
    var byLevel = [];
    var maxLevels = [];

    var availability = terrainProvider.availability;

    //>>includeStart('debug', pragmas.debug);
    if (!defined(availability)) {
      throw new DeveloperError(
        "sampleTerrainMostDetailed requires a terrain provider that has tile availability."
      );
    }
    //>>includeEnd('debug');

    var promises = [];
    for (var i = 0; i < positions.length; ++i) {
      var position = positions[i];
      var maxLevel = availability.computeMaximumLevelAtPosition(position);
      maxLevels[i] = maxLevel;
      if (maxLevel === 0) {
        // This is a special case where we have a parent terrain and we are requesting
        // heights from an area that isn't covered by the top level terrain at all.
        // This will essentially trigger the loading of the parent terrains root tile
        terrainProvider.tilingScheme.positionToTileXY(
          position,
          1,
          scratchCartesian2
        );
        var promise = terrainProvider.loadTileDataAvailability(
          scratchCartesian2.x,
          scratchCartesian2.y,
          1
        );
        if (defined(promise)) {
          promises.push(promise);
        }
      }

      var atLevel = byLevel[maxLevel];
      if (!defined(atLevel)) {
        byLevel[maxLevel] = atLevel = [];
      }
      atLevel.push(position);
    }

<<<<<<< HEAD
                return Promise.all(promises)
                    .then(function() {
                        return Promise.all(byLevel.map(function(positionsAtLevel, index) {
                            if (defined(positionsAtLevel)) {
                                return sampleTerrain(terrainProvider, index, positionsAtLevel);
                            }
                        }));
                    })
                    .then(function() {
                        var changedPositions = [];
                        for (var i = 0; i < positions.length; ++i) {
                            var position = positions[i];
                            var maxLevel = availability.computeMaximumLevelAtPosition(position);
=======
    return when
      .all(promises)
      .then(function () {
        return when.all(
          byLevel.map(function (positionsAtLevel, index) {
            if (defined(positionsAtLevel)) {
              return sampleTerrain(terrainProvider, index, positionsAtLevel);
            }
          })
        );
      })
      .then(function () {
        var changedPositions = [];
        for (var i = 0; i < positions.length; ++i) {
          var position = positions[i];
          var maxLevel = availability.computeMaximumLevelAtPosition(position);
>>>>>>> 2fd0e8f7

          if (maxLevel !== maxLevels[i]) {
            // Now that we loaded the max availability, a higher level has become available
            changedPositions.push(position);
          }
        }

        if (changedPositions.length > 0) {
          return sampleTerrainMostDetailed(terrainProvider, changedPositions);
        }
      })
      .then(function () {
        return positions;
      });
  });
}
export default sampleTerrainMostDetailed;<|MERGE_RESOLUTION|>--- conflicted
+++ resolved
@@ -1,52 +1,10 @@
-<<<<<<< HEAD
-import Cartesian2 from './Cartesian2.js';
-import defined from './defined.js';
-import DeveloperError from './DeveloperError.js';
-import sampleTerrain from './sampleTerrain.js';
-=======
-import when from "../ThirdParty/when.js";
 import Cartesian2 from "./Cartesian2.js";
 import defined from "./defined.js";
 import DeveloperError from "./DeveloperError.js";
 import sampleTerrain from "./sampleTerrain.js";
->>>>>>> 2fd0e8f7
 
 var scratchCartesian2 = new Cartesian2();
 
-<<<<<<< HEAD
-    /**
-     * Initiates a sampleTerrain() request at the maximum available tile level for a terrain dataset.
-     *
-     * @exports sampleTerrainMostDetailed
-     *
-     * @param {TerrainProvider} terrainProvider The terrain provider from which to query heights.
-     * @param {Cartographic[]} positions The positions to update with terrain heights.
-     * @returns {Promise.<Cartographic[]>} A promise that resolves to the provided list of positions when terrain the query has completed.  This
-     *                                     promise will reject if the terrain provider's `availability` property is undefined.
-     *
-     * @example
-     * // Query the terrain height of two Cartographic positions
-     * var terrainProvider = Cesium.createWorldTerrain();
-     * var positions = [
-     *     Cesium.Cartographic.fromDegrees(86.925145, 27.988257),
-     *     Cesium.Cartographic.fromDegrees(87.0, 28.0)
-     * ];
-     * Cesium.sampleTerrainMostDetailed(terrainProvider, positions)
-     * .then(function(updatedPositions) {
-     *     // positions[0].height and positions[1].height have been updated.
-     *     // updatedPositions is just a reference to positions.
-     * });
-     */
-    function sampleTerrainMostDetailed(terrainProvider, positions) {
-        //>>includeStart('debug', pragmas.debug);
-        if (!defined(terrainProvider)) {
-            throw new DeveloperError('terrainProvider is required.');
-        }
-        if (!defined(positions)) {
-            throw new DeveloperError('positions is required.');
-        }
-        //>>includeEnd('debug');
-=======
 /**
  * Initiates a sampleTerrain() request at the maximum available tile level for a terrain dataset.
  *
@@ -64,8 +22,8 @@
  *     Cesium.Cartographic.fromDegrees(86.925145, 27.988257),
  *     Cesium.Cartographic.fromDegrees(87.0, 28.0)
  * ];
- * var promise = Cesium.sampleTerrainMostDetailed(terrainProvider, positions);
- * Cesium.when(promise, function(updatedPositions) {
+ * Cesium.sampleTerrainMostDetailed(terrainProvider, positions)
+ * .then(function(updatedPositions) {
  *     // positions[0].height and positions[1].height have been updated.
  *     // updatedPositions is just a reference to positions.
  * });
@@ -79,7 +37,6 @@
     throw new DeveloperError("positions is required.");
   }
   //>>includeEnd('debug');
->>>>>>> 2fd0e8f7
 
   return terrainProvider.readyPromise.then(function () {
     var byLevel = [];
@@ -126,25 +83,9 @@
       atLevel.push(position);
     }
 
-<<<<<<< HEAD
-                return Promise.all(promises)
-                    .then(function() {
-                        return Promise.all(byLevel.map(function(positionsAtLevel, index) {
-                            if (defined(positionsAtLevel)) {
-                                return sampleTerrain(terrainProvider, index, positionsAtLevel);
-                            }
-                        }));
-                    })
-                    .then(function() {
-                        var changedPositions = [];
-                        for (var i = 0; i < positions.length; ++i) {
-                            var position = positions[i];
-                            var maxLevel = availability.computeMaximumLevelAtPosition(position);
-=======
-    return when
-      .all(promises)
+    return Promise.all(promises)
       .then(function () {
-        return when.all(
+        return Promise.all(
           byLevel.map(function (positionsAtLevel, index) {
             if (defined(positionsAtLevel)) {
               return sampleTerrain(terrainProvider, index, positionsAtLevel);
@@ -157,7 +98,6 @@
         for (var i = 0; i < positions.length; ++i) {
           var position = positions[i];
           var maxLevel = availability.computeMaximumLevelAtPosition(position);
->>>>>>> 2fd0e8f7
 
           if (maxLevel !== maxLevels[i]) {
             // Now that we loaded the max availability, a higher level has become available
