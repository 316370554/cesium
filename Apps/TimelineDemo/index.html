<!DOCTYPE html>
<html lang="en">
<head>
<meta charset="utf-8">
<meta http-equiv="X-UA-Compatible" content="IE=Edge,chrome=1">
<title>Timeline Demo</title>
<style type="text/css">
@import url('../../ThirdParty/dojo-release-1.7.2-src/dijit/themes/claro/claro.css');
@import url('../../Source/Widgets/Playback.css');
@import url('../../Source/Widgets/Timeline.css');

body {
    font-family: "Open Sans", "Trebuchet MS", Sans-Serif;
    font-size: 15px;
    -webkit-transition: background-color, color;
    -webkit-transition-duration: 1s;
    -moz-transition: background-color, color;
    -moz-transition-duration: 1s;
    transition: background-color, color;
    transition-duration: 1s;
}
body.cesium-darker {
    background: #000;
    color: #C0CCCC;
}

.startStopBlock {
    overflow: hidden;  /* causes it to contain floating children. */
}

.dateTimeBlock {
    display: block;
    float: left;
    margin-right: 10px;
    border: solid 1px #888;
    border-radius: 25px;
    color: #000;
}
.cesium-darker .dateTimeBlock {
    background: #444;
}

.info {
    display: block;
    float: left;
    margin-right: 10px;
    font-family: Monospace;
}

.timeSel {
    padding: 10px 20px;
}
.cesium-darker .timeSel {
    color: #C0CCCC;
}

.dateTimeBlock .dijitCalendarContainer {
    margin: 5px auto 15px auto;
}

.timelineAndPlayback {
    display: block;
    clear: both;
    position: relative;
    top: 0;
    left: 0;
    width: 90%;
    height: 140px;
    margin: 20px auto 0;
    border-bottom: 1px solid #888;
}

.myPlayback {
    display: block;
    position: absolute;
    bottom: 0;
    left: 0;
    z-index: 10;
    -webkit-transition: none;
    -webkit-transition-duration: 0;
    -moz-transition: none;
    -moz-transition-duration: 0;
    transition: none;
    transition-duration: 0;
}

.myTimeline {
	display: block;
    position: absolute;
    bottom: -1px;
    left: 195px;
    right: 0;
	height: 59px;
}

.usage {
    display: block;
    float: right;
    width: 250px;
    padding: 7px;
    border: solid 1px #aaa;
    border-radius: 5px;
    margin: 10px 15px;
}

.usage h2 {
    margin: 0 0 5px;
    padding: 0;
    border-bottom: solid 1px #aaa;
    text-align: center;
}

.action {
    font-family: monospace;
    text-align: right;
    white-space: nowrap;
    padding-right: 5px;
}

table {
    border: none;
    border-collapse: collapse;
}

tr {
    border-top: solid 1px #ddd;
}
<<<<<<< HEAD

.themeSelector {
    display: block;
    float: right;
=======
#endBeforeStart {
    display: none;
    font-weight: bold;
    color: #f00;
>>>>>>> 47af7379
}
</style>
<script data-dojo-config="async: 1, tlmSiblingOfDojo: 0"
    src="../../ThirdParty/dojo-release-1.7.2-src/dojo/dojo.js"></script>
<script type="text/javascript" src="boot.js"></script>
</head>
<body class="claro">
    <div class="usage">
        <h2>Usage</h2>
        <p>The following mouse actions are available on the time bar itself, inside the area
        with the tic marks and time labels.  All dragging is horizontal, not vertical.</p>
        <table>
        <tr><td class="action">Left-click</td><td>Jump to time</td></tr>
        <tr><td class="action">Left-drag</td><td>Scroll through time</td></tr>
        <tr><td class="action">Right-drag</td><td>Zoom</td></tr>
        <tr><td class="action">Wheel-spin</td><td>Zoom</td></tr>
        <tr><td class="action">Middle-drag</td><td>Pan, only after zooming in.</td></tr>
        </table>
    </div>
    <div data-dojo-type="dijit.form.ComboButton" data-dojo-props='iconClass:"dijitIconSample", optionsTitle:"select theme"'
            id="themeSelector" class="themeSelector">
        <span>Theme: Light</span>
        <div data-dojo-type="dijit.Menu" id="themeMenu" style="display: none;">
            <div id="themeLight" data-dojo-type="dijit.MenuItem">Light</div>
            <div id="themeDark" data-dojo-type="dijit.MenuItem">Dark</div>
        </div>
    </div>
    <h1>Timeline Demo</h1>
    <p>This is a simple demo of the Cesium Timeline widget. Select a start and end date below to set the start and
        end dates of the timeline. You can click on the time bar at the top to jump to the time at that location. You
        can also click and drag the mouse back and forth to change time dynamically. The current time is shown at the
        bottom. You can also use the mouse wheel to zoom in and out, dynamically adjusting the visible time span.</p>
    <p>The colored bars show the ability for us to specify important intervals of time.  Eventually these
    bars will gain additional functionality, such as click notification and pop-up menus.</p>
    <div class="startStopBlock">
        <div class="dateTimeBlock">
            <div class="timeSel">
                Start time: <input type="text" id="startTimeSel"
                    data-dojo-type="dijit.form.TimeTextBox" />
            </div>
            <div id="startCal" data-dojo-type="dijit.Calendar"></div>
        </div>
        <div class="dateTimeBlock">
            <div class="timeSel">
                End time: <input type="text" id="endTimeSel"
                    data-dojo-type="dijit.form.TimeTextBox" />
            </div>
            <div id="endCal" data-dojo-type="dijit.Calendar"></div>
        </div>
        <div class="info">
            <p>
                Visible Timespan: <span id="formatted">(none)</span>
            </p>
            <p id="endBeforeStart">
                ERROR: Start time must come before end time.
            </p>
        </div>
    </div>

    <div class="timelineAndPlayback">
        <div id="time1" class="myTimeline"></div>
        <div id="playbackTest" class="myPlayback"></div>
    </div>

    <p class="info">
        Tick position: <span id="mousePos"></span>
    </p>

</body>
</html><|MERGE_RESOLUTION|>--- conflicted
+++ resolved
@@ -125,17 +125,16 @@
 tr {
     border-top: solid 1px #ddd;
 }
-<<<<<<< HEAD
 
 .themeSelector {
     display: block;
     float: right;
-=======
+}
+
 #endBeforeStart {
     display: none;
     font-weight: bold;
     color: #f00;
->>>>>>> 47af7379
 }
 </style>
 <script data-dojo-config="async: 1, tlmSiblingOfDojo: 0"
