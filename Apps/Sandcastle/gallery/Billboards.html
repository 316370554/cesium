--- conflicted
+++ resolved
@@ -158,21 +158,9 @@
           });
         }
 
-<<<<<<< HEAD
-function offsetByDistance() {
-    Sandcastle.declare(offsetByDistance);
-    Promise.all([
-         Cesium.Resource.fetchImage('../images/Cesium_Logo_overlay.png'),
-         Cesium.Resource.fetchImage('../images/facility.gif')
-        ],
-        function(images) {
-            // As viewer zooms closer to facility billboard,
-            // increase pixelOffset on CesiumLogo billboard to this height
-            var facilityHeight = images[1].height;
-=======
         function offsetByDistance() {
           Sandcastle.declare(offsetByDistance);
-          Cesium.when.all(
+          Promise.all(
             [
               Cesium.Resource.fetchImage("../images/Cesium_Logo_overlay.png"),
               Cesium.Resource.fetchImage("../images/facility.gif"),
@@ -181,7 +169,6 @@
               // As viewer zooms closer to facility billboard,
               // increase pixelOffset on CesiumLogo billboard to this height
               var facilityHeight = images[1].height;
->>>>>>> 2fd0e8f7
 
               // colocated billboards, separate as viewer gets closer
               viewer.entities.add({
