<!DOCTYPE html>
<html lang="en">
  <head>
    <meta charset="utf-8" />
    <meta http-equiv="X-UA-Compatible" content="IE=edge" />
    <meta
      name="viewport"
      content="width=device-width, initial-scale=1, maximum-scale=1, minimum-scale=1, user-scalable=no"
    />
    <meta name="description" content="Shadow maps." />
    <meta name="cesium-sandcastle-labels" content="Development" />
    <title>Cesium Demo</title>
    <script type="text/javascript" src="../Sandcastle-header.js"></script>
    <script
      type="text/javascript"
      src="../../../Build/CesiumUnminified/Cesium.js"
      nomodule
    ></script>
    <script type="module" src="../load-cesium-es6.js"></script>
  </head>
  <body
    class="sandcastle-loading"
    data-sandcastle-bucket="bucket-requirejs.html"
  >
    <style>
      @import url(../templates/bucket.css);
      #toolbar input[type="range"] {
        width: 70px;
      }
      #toolbar input {
        vertical-align: middle;
        padding-top: 2px;
        padding-bottom: 2px;
      }
    </style>
    <div id="cesiumContainer" class="fullSize"></div>
    <div id="loadingOverlay"><h1>Loading...</h1></div>
    <div id="toolbar">
      <table>
        <tbody>
          <tr>
            <td data-bind="style: { color: lightHorizonEnabled ? '' : 'gray'}">
              Light Horizon
            </td>
            <td>
              <input
                type="range"
                min="0"
                max="90"
                step="1.0"
                data-bind="value: lightHorizon, valueUpdate: 'input', enable: lightHorizonEnabled"
              />
              <input
                type="text"
                size="2"
                data-bind="value: lightHorizon, enable: lightHorizonEnabled"
              />
            </td>
          </tr>
          <tr>
            <td data-bind="style: { color: lightAngleEnabled ? '' : 'gray'}">
              Light Angle
            </td>
            <td>
              <input
                type="range"
                min="0"
                max="360"
                step="1.0"
                data-bind="value: lightAngle, valueUpdate: 'input', enable: lightAngleEnabled"
              />
              <input
                type="text"
                size="2"
                data-bind="value: lightAngle, enable: lightAngleEnabled"
              />
            </td>
          </tr>
          <tr>
            <td data-bind="style: { color: distanceEnabled ? '' : 'gray'}">
              Distance Limit
            </td>
            <td>
              <input
                type="range"
                min="100.0"
                max="10000.0"
                step="1.0"
                data-bind="value: distance, valueUpdate: 'input', enable: distanceEnabled"
              />
              <input
                type="text"
                size="2"
                data-bind="value: distance, enable: distanceEnabled"
              />
            </td>
          </tr>
          <tr>
            <td data-bind="style: { color: radiusEnabled ? '' : 'gray'}">
              Radius
            </td>
            <td>
              <input
                type="range"
                min="10.0"
                max="1000.0"
                step="1.0"
                data-bind="value: radius, valueUpdate: 'input', enable: radiusEnabled"
              />
              <input
                type="text"
                size="2"
                data-bind="value: radius, enable: radiusEnabled"
              />
            </td>
          </tr>
          <tr>
            <td>Darkness</td>
            <td>
              <input
                type="range"
                min="0.0"
                max="1.0"
                step="0.01"
                data-bind="value: darkness, valueUpdate: 'input'"
              />
              <input type="text" size="2" data-bind="value: darkness" />
            </td>
          </tr>
          <tr>
            <td data-bind="style: { color: cascadesEnabled ? '' : 'gray'}">
              Cascades
            </td>
            <td>
              <select
                data-bind="options: cascadeOptions, value: cascades, enable: cascadesEnabled"
              />
            </td>
          </tr>
          <tr>
            <td>Light Source</td>
            <td>
              <select
                data-bind="options: lightSourceOptions, value: lightSource"
              />
            </td>
          </tr>
          <tr>
            <td>Texture Size</td>
            <td><select data-bind="options: sizeOptions, value: size" /></td>
          </tr>
          <tr>
            <td>Shadows Enabled</td>
            <td><input type="checkbox" data-bind="checked: shadows" /></td>
          </tr>
          <tr>
            <td>Terrain Enabled</td>
            <td><input type="checkbox" data-bind="checked: terrain" /></td>
          </tr>
          <tr>
            <td>Show Globe</td>
            <td><input type="checkbox" data-bind="checked: globe" /></td>
          </tr>
          <tr>
            <td>Terrain Cast</td>
            <td><input type="checkbox" data-bind="checked: terrainCast" /></td>
          </tr>
          <tr>
            <td>Terrain Receive</td>
            <td>
              <input type="checkbox" data-bind="checked: terrainReceive" />
            </td>
          </tr>
          <tr>
            <td>Show debug</td>
            <td><input type="checkbox" data-bind="checked: debug" /></td>
          </tr>
          <tr>
            <td>Freeze frame</td>
            <td><input type="checkbox" data-bind="checked: freeze" /></td>
          </tr>
          <tr>
            <td data-bind="style: { color: cascadeColorsEnabled ? '' : 'gray'}">
              Cascade colors
            </td>
            <td>
              <input
                type="checkbox"
                data-bind="checked: cascadeColors, enable: cascadeColorsEnabled"
              />
            </td>
          </tr>
          <tr>
            <td data-bind="style: { color: fitNearFarEnabled ? '' : 'gray'}">
              Fit near/far
            </td>
            <td>
              <input
                type="checkbox"
                data-bind="checked: fitNearFar, enable: fitNearFarEnabled"
              />
            </td>
          </tr>
          <tr>
            <td data-bind="style: { color: softShadowsEnabled ? '' : 'gray'}">
              Soft shadows
            </td>
            <td>
              <input
                type="checkbox"
                data-bind="checked: softShadows, enable: softShadowsEnabled"
              />
            </td>
          </tr>
          <tr>
            <td>Location</td>
            <td>
              <select data-bind="options: locationOptions, value: location" />
            </td>
          </tr>
          <tr>
            <td>Model</td>
            <td><select data-bind="options: modelOptions, value: model" /></td>
          </tr>
          <tr>
            <td>Model Position</td>
            <td>
              <select
                data-bind="options: modelPositionOptions, value: modelPosition"
              />
              <input type="checkbox" data-bind="checked: grid" />
              <span>Grid</span>
            </td>
          </tr>
          <tr>
            <td>Bias Mode</td>
            <td>
              <select
                data-bind="options: biasModes, optionsText : 'type', value: biasMode"
              />
            </td>
          </tr>
          <tr>
            <td>Polygon Offset</td>
            <td>
              <input
                type="checkbox"
                data-bind="checked: biasMode.polygonOffset"
              />
              <input
                type="text"
                size="2"
                data-bind="value: biasMode.polygonOffsetFactor"
              />
              <input
                type="text"
                size="2"
                data-bind="value: biasMode.polygonOffsetUnits"
              />
            </td>
          </tr>
          <tr>
            <td>Normal Offset</td>
            <td>
              <input
                type="checkbox"
                data-bind="checked: biasMode.normalOffset"
              />
              <input
                type="text"
                size="2"
                data-bind="value: biasMode.normalOffsetScale"
              />
            </td>
          </tr>
          <tr>
            <td>Normal Shading</td>
            <td>
              <input
                type="checkbox"
                data-bind="checked: biasMode.normalShading"
              />
              <input
                type="text"
                size="2"
                data-bind="value: biasMode.normalShadingSmooth"
              />
            </td>
          </tr>
          <tr>
            <td>Depth Bias</td>
            <td>
              <input
                type="text"
                size="2"
                data-bind="value: biasMode.depthBias"
              />
            </td>
          </tr>
        </tbody>
      </table>
    </div>

    <script id="cesium_sandcastle_script">
      function startup(Cesium) {
        "use strict";
        //Sandcastle_Begin

        function BiasOptions(options) {
          this.type = options.type;
          this.polygonOffset = Cesium.knockout.observable(
            options.polygonOffset
          );
          this.polygonOffsetFactor = Cesium.knockout.observable(
            options.polygonOffsetFactor
          );
          this.polygonOffsetUnits = Cesium.knockout.observable(
            options.polygonOffsetUnits
          );
          this.normalOffset = Cesium.knockout.observable(options.normalOffset);
          this.normalOffsetScale = Cesium.knockout.observable(
            options.normalOffsetScale
          );
          this.normalShading = Cesium.knockout.observable(
            options.normalShading
          );
          this.normalShadingSmooth = Cesium.knockout.observable(
            options.normalShadingSmooth
          );
          this.depthBias = Cesium.knockout.observable(options.depthBias);
        }

        var viewModel = {
          lightAngle: 40.0,
          lightAngleEnabled: true,
          lightHorizon: 70.0,
          lightHorizonEnabled: true,
          distance: 10000.0,
          distanceEnabled: true,
          radius: 200.0,
          radiusEnabled: true,
          darkness: 0.3,
          shadows: true,
          terrain: true,
          globe: true,
          terrainCast: true,
          terrainReceive: true,
          debug: true,
          freeze: false,
          cascadeColors: false,
          cascadeColorsEnabled: true,
          fitNearFar: true,
          fitNearFarEnabled: true,
          softShadows: false,
          softShadowsEnabled: true,
          cascadeOptions: [1, 4],
          cascades: 4,
          cascadesEnabled: true,
          lightSourceOptions: ["Freeform", "Sun", "Fixed", "Point", "Spot"],
          lightSource: "Freeform",
          sizeOptions: [256, 512, 1024, 2048],
          size: 1024,
          modelOptions: [
            "Wood Tower",
            "Cesium Air",
            "Cesium Man",
            "Transparent Box",
            "Shadow Tester",
            "Shadow Tester 2",
            "Shadow Tester 3",
            "Shadow Tester 4",
            "Shadow Tester Point",
          ],
          model: "Shadow Tester",
          locationOptions: [
            "Exton",
            "Everest",
            "Pinnacle PA",
            "Seneca Rocks",
            "Half Dome",
            "3D Tiles",
          ],
          location: "Pinnacle PA",
          modelPositionOptions: ["Center", "Ground", "High", "Higher", "Space"],
          modelPosition: "Center",
          grid: false,
          biasModes: [
            new BiasOptions({
              type: "terrain",
              polygonOffset: true,
              polygonOffsetFactor: 1.1,
              polygonOffsetUnits: 4.0,
              normalOffset: true,
              normalOffsetScale: 0.5,
              normalShading: true,
              normalShadingSmooth: 0.3,
              depthBias: 0.0001,
            }),
            new BiasOptions({
              type: "primitive",
              polygonOffset: true,
              polygonOffsetFactor: 1.1,
              polygonOffsetUnits: 4.0,
              normalOffset: true,
              normalOffsetScale: 0.1,
              normalShading: true,
              normalShadingSmooth: 0.05,
              depthBias: 0.00001,
            }),
            new BiasOptions({
              type: "point",
              polygonOffset: false,
              polygonOffsetFactor: 1.1,
              polygonOffsetUnits: 4.0,
              normalOffset: false,
              normalOffsetScale: 0.0,
              normalShading: true,
              normalShadingSmooth: 0.1,
              depthBias: 0.0005,
            }),
          ],
          biasMode: Cesium.knockout.observable(),
        };

        var uiOptions = {
          all: [
            "lightHorizon",
            "lightAngle",
            "distance",
            "radius",
            "terrainCast",
            "cascades",
            "cascadeColors",
            "fitNearFar",
            "softShadows",
          ],
          disable: {
            Freeform: ["radius"],
            Sun: ["lightHorizon", "lightAngle", "radius"],
            Fixed: [
              "lightHorizon",
              "lightAngle",
              "distance",
              "radius",
              "cascades",
              "cascadeColors",
              "fitNearFar",
            ],
            Point: [
              "lightHorizon",
              "lightAngle",
              "distance",
              "cascades",
              "cascadeColors",
              "fitNearFar",
              "softShadows",
            ],
            Spot: [
              "lightHorizon",
              "lightAngle",
              "distance",
              "radius",
              "cascades",
              "cascadeColors",
              "fitNearFar",
            ],
          },
          modelUrls: {
            "Wood Tower": "../../SampleData/models/WoodTower/Wood_Tower.glb",
            "Cesium Air": "../../SampleData/models/CesiumAir/Cesium_Air.glb",
            "Cesium Man": "../../SampleData/models/CesiumMan/Cesium_Man.glb",
            "Transparent Box":
              "../../SampleData/models/ShadowTester/Shadow_Transparent.glb",
            "Shadow Tester":
              "../../SampleData/models/ShadowTester/Shadow_Tester.glb",
            "Shadow Tester 2":
              "../../SampleData/models/ShadowTester/Shadow_Tester_2.glb",
            "Shadow Tester 3":
              "../../SampleData/models/ShadowTester/Shadow_Tester_3.glb",
            "Shadow Tester 4":
              "../../SampleData/models/ShadowTester/Shadow_Tester_4.glb",
            "Shadow Tester Point":
              "../../SampleData/models/ShadowTester/Shadow_Tester_Point.glb",
          },
          locations: {
            Exton: {
              centerLongitude: -1.31968,
              centerLatitude: 0.698874,
            },
            Everest: {
              centerLongitude: 1.517132688,
              centerLatitude: 0.4884844964,
            },
            "Pinnacle PA": {
              centerLongitude: -1.3324415110874286,
              centerLatitude: 0.6954224325279967,
            },
            "Seneca Rocks": {
              centerLongitude: -1.38519677,
              centerLatitude: 0.67781497,
            },
            "Half Dome": {
              centerLongitude: -2.0862479628,
              centerLatitude: 0.6587902522,
            },
            "3D Tiles": {
              centerLongitude: -1.31968,
              centerLatitude: 0.698874,
              tileset:
                "../../SampleData/Cesium3DTiles/Tilesets/Tileset/tileset.json",
            },
          },
        };

        Cesium.knockout.track(viewModel);
        var toolbar = document.getElementById("toolbar");
        Cesium.knockout.applyBindings(viewModel, toolbar);
        Cesium.knockout
          .getObservable(viewModel, "lightAngle")
          .subscribe(updateLightDirection);
        Cesium.knockout
          .getObservable(viewModel, "lightHorizon")
          .subscribe(updateLightDirection);
        Cesium.knockout
          .getObservable(viewModel, "distance")
          .subscribe(updateSettings);
        Cesium.knockout
          .getObservable(viewModel, "radius")
          .subscribe(updateSettings);
        Cesium.knockout
          .getObservable(viewModel, "darkness")
          .subscribe(updateSettings);
        Cesium.knockout
          .getObservable(viewModel, "debug")
          .subscribe(updateSettings);
        Cesium.knockout
          .getObservable(viewModel, "freeze")
          .subscribe(updateSettings);
        Cesium.knockout
          .getObservable(viewModel, "shadows")
          .subscribe(updateSettings);
        Cesium.knockout
          .getObservable(viewModel, "terrain")
          .subscribe(updateLocation);
        Cesium.knockout
          .getObservable(viewModel, "globe")
          .subscribe(updateSettings);
        Cesium.knockout
          .getObservable(viewModel, "terrainCast")
          .subscribe(updateSettings);
        Cesium.knockout
          .getObservable(viewModel, "terrainReceive")
          .subscribe(updateSettings);
        Cesium.knockout
          .getObservable(viewModel, "fitNearFar")
          .subscribe(updateSettings);
        Cesium.knockout
          .getObservable(viewModel, "cascadeColors")
          .subscribe(updateSettings);
        Cesium.knockout
          .getObservable(viewModel, "softShadows")
          .subscribe(updateSettings);
        Cesium.knockout
          .getObservable(viewModel, "cascades")
          .subscribe(updateShadows);
        Cesium.knockout
          .getObservable(viewModel, "lightSource")
          .subscribe(updateShadows);
        Cesium.knockout
          .getObservable(viewModel, "size")
          .subscribe(updateSettings);
        Cesium.knockout
          .getObservable(viewModel, "model")
          .subscribe(updateModels);
        Cesium.knockout
          .getObservable(viewModel, "modelPosition")
          .subscribe(updateLocation);
        Cesium.knockout
          .getObservable(viewModel, "grid")
          .subscribe(updateModels);
        Cesium.knockout
          .getObservable(viewModel, "location")
          .subscribe(updateLocation);

        for (var i = 0; i < viewModel.biasModes.length; ++i) {
          var biasMode = viewModel.biasModes[i];
          biasMode.polygonOffset.subscribe(updateSettings);
          biasMode.polygonOffsetFactor.subscribe(updateSettings);
          biasMode.polygonOffsetUnits.subscribe(updateSettings);
          biasMode.normalOffset.subscribe(updateSettings);
          biasMode.normalOffsetScale.subscribe(updateSettings);
          biasMode.normalShading.subscribe(updateSettings);
          biasMode.normalShadingSmooth.subscribe(updateSettings);
          biasMode.depthBias.subscribe(updateSettings);
        }

        var viewer = new Cesium.Viewer("cesiumContainer", {
          scene3DOnly: true,
          infoBox: false,
          selectionIndicator: false,
          timeline: false,
        });

        var offset = new Cesium.Cartesian3();
        var scene = viewer.scene;
        var freeformLightCamera = new Cesium.Camera(scene);

        function updateLightDirection() {
          var location = uiOptions.locations[viewModel.location];
          var center = Cesium.Cartesian3.fromRadians(
            location.centerLongitude,
            location.centerLatitude,
            location.height
          );
          var lightHorizon = Cesium.Math.toRadians(viewModel.lightHorizon);
          var lightAngle = Cesium.Math.toRadians(viewModel.lightAngle);
          offset.z = Math.cos(lightHorizon);
          offset.x = Math.sin(lightAngle) * (1.0 - offset.z);
          offset.y = Math.cos(lightAngle) * (1.0 - offset.z);

          freeformLightCamera.lookAt(center, offset);
        }

        var context = scene.context;
        var camera = scene.camera;
        var globe = scene.globe;
        var shadowMap;

        function updateSettings() {
          shadowMap.maximumDistance = Number(viewModel.distance);
          shadowMap._pointLightRadius = Number(viewModel.radius);
          shadowMap._fitNearFar = viewModel.fitNearFar;
          shadowMap.darkness = viewModel.darkness;
          shadowMap.debugShow = viewModel.debug;
          shadowMap.debugFreezeFrame = viewModel.freeze;
          shadowMap.enabled = viewModel.shadows;
          shadowMap.size = viewModel.size;
          shadowMap.debugCascadeColors = viewModel.cascadeColors;
          shadowMap.softShadows = viewModel.softShadows;

          // Update biases
          for (var i = 0; i < viewModel.biasModes.length; ++i) {
            var biasMode = viewModel.biasModes[i];
            var bias = shadowMap["_" + biasMode.type + "Bias"];
            bias.polygonOffset =
              !shadowMap._isPointLight &&
              shadowMap._polygonOffsetSupported &&
              biasMode.polygonOffset();
            bias.polygonOffsetFactor = biasMode.polygonOffsetFactor();
            bias.polygonOffsetUnits = biasMode.polygonOffsetUnits();
            bias.normalOffset = biasMode.normalOffset();
            bias.normalOffsetScale = biasMode.normalOffsetScale();
            bias.normalShading = biasMode.normalShading();
            bias.normalShadingSmooth = biasMode.normalShadingSmooth();
            bias.depthBias = biasMode.depthBias();
          }

          // Update render states for when polygon offset values change
          shadowMap.debugCreateRenderStates();

          // Force all derived commands to update
          shadowMap.dirty = true;

          globe.shadows = Cesium.ShadowMode.fromCastReceive(
            viewModel.terrainCast,
            viewModel.terrainReceive
          );
          globe.show = viewModel.globe;
          scene.skyAtmosphere.show = viewModel.globe;
        }
<<<<<<< HEAD
    });
}

scene.debugShowFramesPerSecond = true;

var cesiumTerrainProvider = Cesium.createWorldTerrain();

var ellipsoidTerrainProvider = new Cesium.EllipsoidTerrainProvider();

updateLocation();

function getModelPosition() {
    if (viewModel.modelPosition === 'Ground') {
        return 0.0;
    } else if (viewModel.modelPosition === 'Center') {
        return 50.0;
    } else if (viewModel.modelPosition === 'High') {
        return 5000.0;
    } else if (viewModel.modelPosition === 'Higher') {
        return 20000.0;
    } else if (viewModel.modelPosition === 'Space') {
        return 10000000.0;
    }
}

function updateLocation() {
    // Get the height of the terrain at the given longitude/latitude, then create the scene.
    var location = uiOptions.locations[viewModel.location];
    var positions = [new Cesium.Cartographic(location.centerLongitude, location.centerLatitude)];
    var terrainProvider = viewModel.terrain ? cesiumTerrainProvider : ellipsoidTerrainProvider;
    globe.terrainProvider = terrainProvider;
    var promise = Cesium.sampleTerrain(terrainProvider, 11, positions);
    promise.then(function(updatedPositions) {
        location.height = updatedPositions[0].height + getModelPosition();
        createScene();
    });
}

function createScene() {
    var location = uiOptions.locations[viewModel.location];
    var center = Cesium.Cartesian3.fromRadians(location.centerLongitude, location.centerLatitude, location.height);

    var frustumSize = 55.0;
    var frustumNear = 1.0;
    var frustumFar = 400.0;
    var frustum = new Cesium.OrthographicOffCenterFrustum();
    frustum.left = -frustumSize;
    frustum.right = frustumSize;
    frustum.bottom = -frustumSize;
    frustum.top = frustumSize;
    frustum.near = frustumNear;
    frustum.far = frustumFar;

    fixedLightCamera.frustum = frustum;
    fixedLightCamera.lookAt(center, new Cesium.Cartesian3(30.0, 30.0, 50.0));

    spotLightCamera.frustum.fov = Cesium.Math.PI_OVER_TWO;
    spotLightCamera.frustum.aspectRatio = 1.0;
    spotLightCamera.frustum.near = 1.0;
    spotLightCamera.frustum.far = 500.0;
    spotLightCamera.lookAt(center, new Cesium.Cartesian3(30.0, 30.0, 50.0));

    pointLightCamera.position = center;

    camera.lookAt(center, new Cesium.Cartesian3(25.0, 25.0, 30.0));

    updateLightDirection();
    updateModels();
    updateShadows();
}

function updateModels() {
    scene.primitives.removeAll();

    var location = uiOptions.locations[viewModel.location];
    var centerLongitude = location.centerLongitude;
    var centerLatitude = location.centerLatitude;
    var height = location.height;

    var position1 = Cesium.Cartesian3.fromRadians(centerLongitude, centerLatitude, height + 5.0);
    var position2 = Cesium.Cartesian3.fromRadians(centerLongitude, centerLatitude, height + 10.0);
    var position3 = Cesium.Cartesian3.fromRadians(centerLongitude, centerLatitude, height + 15.0);
    var modelPosition = Cesium.Cartesian3.fromRadians(centerLongitude, centerLatitude, height);

    createModel(uiOptions.modelUrls[viewModel.model], modelPosition);
    createBox(position3);
    createBoxRTC(position2);
    createSphere(position1);

    if (Cesium.defined(location.tileset)) {
        createTileset(location.tileset);
    }

    // Add a grid of models
    if (viewModel.grid) {
        var spacing = 0.00002;
        var gridSize = 10;
        for (var i = 0; i < gridSize * gridSize; ++i) {
            var x = i % gridSize;
            var y = Math.floor(i / gridSize);
            var longitude = centerLongitude + spacing * (x - gridSize / 2.0);
            var latitude = centerLatitude + spacing * (y - gridSize / 2.0);
            var position = Cesium.Cartesian3.fromRadians(longitude, latitude, height);
            createModel(uiOptions.modelUrls[viewModel.model], position);
        }
    }
}

function createTileset(resource) {
    resource.then(function(url) {
        viewer.scene.primitives.add(new Cesium.Cesium3DTileset({
            url : url
        }));
    })
    .catch(function(error) {
        console.log(error);
    });
}

function createModel(url, origin) {
    var modelMatrix = Cesium.Transforms.headingPitchRollToFixedFrame(origin, new Cesium.HeadingPitchRoll());

    var model = scene.primitives.add(Cesium.Model.fromGltf({
        url : url,
        modelMatrix : modelMatrix
    }));

    model.readyPromise.then(function(model) {
        // Play and loop all animations at half-speed
        model.activeAnimations.addAll({
            multiplier : 0.5,
            loop : Cesium.ModelAnimationLoop.REPEAT
        });
    }).catch(function(error){
        window.alert(error);
    });

    return model;
}

function createBoxRTC(origin) {
    var modelMatrix = Cesium.Transforms.headingPitchRollToFixedFrame(origin, new Cesium.HeadingPitchRoll());

    var boxGeometry = Cesium.BoxGeometry.createGeometry(Cesium.BoxGeometry.fromDimensions({
        vertexFormat : Cesium.PerInstanceColorAppearance.VERTEX_FORMAT,
        dimensions : new Cesium.Cartesian3(1.0, 1.0, 1.0)
    }));

    var positions = boxGeometry.attributes.position.values;
    var newPositions = new Float32Array(positions.length);
    for (var i = 0; i < positions.length; ++i) {
        newPositions[i] = positions[i];
    }
    boxGeometry.attributes.position.values = newPositions;
    boxGeometry.attributes.position.componentDatatype = Cesium.ComponentDatatype.FLOAT;

    Cesium.BoundingSphere.transform(boxGeometry.boundingSphere, modelMatrix, boxGeometry.boundingSphere);

    var boxGeometryInstance = new Cesium.GeometryInstance({
        geometry : boxGeometry,
        attributes : {
            color : Cesium.ColorGeometryInstanceAttribute.fromColor(Cesium.Color.BLUE)
=======

        var sunCamera = scene._sunCamera;
        var fixedLightCamera = new Cesium.Camera(scene);
        var pointLightCamera = new Cesium.Camera(scene);
        var spotLightCamera = new Cesium.Camera(scene);

        function updateShadows() {
          var cascades = viewModel.cascades;
          var lightSource = viewModel.lightSource;

          var lightCamera;
          if (lightSource === "Freeform") {
            lightCamera = freeformLightCamera;
          } else if (lightSource === "Sun") {
            lightCamera = sunCamera;
          }

          var shadowOptions;

          if (lightSource === "Fixed") {
            shadowOptions = {
              context: context,
              lightCamera: fixedLightCamera,
              cascadesEnabled: false,
            };
          } else if (lightSource === "Point") {
            shadowOptions = {
              context: context,
              lightCamera: pointLightCamera,
              isPointLight: true,
            };
          } else if (lightSource === "Spot") {
            shadowOptions = {
              context: context,
              lightCamera: spotLightCamera,
              cascadesEnabled: false,
            };
          } else if (cascades === 4) {
            shadowOptions = {
              context: context,
              lightCamera: lightCamera,
            };
          } else if (cascades === 1) {
            shadowOptions = {
              context: context,
              lightCamera: lightCamera,
              numberOfCascades: 1,
            };
          }

          scene.shadowMap.destroy();
          scene.shadowMap = new Cesium.ShadowMap(shadowOptions);

          shadowMap = scene.shadowMap;
          shadowMap.enabled = true;
          shadowMap.debugShow = true;

          updateSettings();
          updateUI();
        }

        function updateUI() {
          uiOptions.all.forEach(function (setting) {
            if (
              uiOptions.disable[viewModel.lightSource].indexOf(setting) > -1
            ) {
              viewModel[setting + "Enabled"] = false;
            } else {
              viewModel[setting + "Enabled"] = true;
            }
          });
>>>>>>> 2fd0e8f7
        }

        scene.debugShowFramesPerSecond = true;

        var cesiumTerrainProvider = Cesium.createWorldTerrain();

        var ellipsoidTerrainProvider = new Cesium.EllipsoidTerrainProvider();

        updateLocation();

        function getModelPosition() {
          if (viewModel.modelPosition === "Ground") {
            return 0.0;
          } else if (viewModel.modelPosition === "Center") {
            return 50.0;
          } else if (viewModel.modelPosition === "High") {
            return 5000.0;
          } else if (viewModel.modelPosition === "Higher") {
            return 20000.0;
          } else if (viewModel.modelPosition === "Space") {
            return 10000000.0;
          }
        }

        function updateLocation() {
          // Get the height of the terrain at the given longitude/latitude, then create the scene.
          var location = uiOptions.locations[viewModel.location];
          var positions = [
            new Cesium.Cartographic(
              location.centerLongitude,
              location.centerLatitude
            ),
          ];
          var terrainProvider = viewModel.terrain
            ? cesiumTerrainProvider
            : ellipsoidTerrainProvider;
          globe.terrainProvider = terrainProvider;
          var promise = Cesium.sampleTerrain(terrainProvider, 11, positions);
          Cesium.when(promise, function (updatedPositions) {
            location.height = updatedPositions[0].height + getModelPosition();
            createScene();
          });
        }

        function createScene() {
          var location = uiOptions.locations[viewModel.location];
          var center = Cesium.Cartesian3.fromRadians(
            location.centerLongitude,
            location.centerLatitude,
            location.height
          );

          var frustumSize = 55.0;
          var frustumNear = 1.0;
          var frustumFar = 400.0;
          var frustum = new Cesium.OrthographicOffCenterFrustum();
          frustum.left = -frustumSize;
          frustum.right = frustumSize;
          frustum.bottom = -frustumSize;
          frustum.top = frustumSize;
          frustum.near = frustumNear;
          frustum.far = frustumFar;

          fixedLightCamera.frustum = frustum;
          fixedLightCamera.lookAt(
            center,
            new Cesium.Cartesian3(30.0, 30.0, 50.0)
          );

          spotLightCamera.frustum.fov = Cesium.Math.PI_OVER_TWO;
          spotLightCamera.frustum.aspectRatio = 1.0;
          spotLightCamera.frustum.near = 1.0;
          spotLightCamera.frustum.far = 500.0;
          spotLightCamera.lookAt(
            center,
            new Cesium.Cartesian3(30.0, 30.0, 50.0)
          );

          pointLightCamera.position = center;

          camera.lookAt(center, new Cesium.Cartesian3(25.0, 25.0, 30.0));

          updateLightDirection();
          updateModels();
          updateShadows();
        }

        function updateModels() {
          scene.primitives.removeAll();

          var location = uiOptions.locations[viewModel.location];
          var centerLongitude = location.centerLongitude;
          var centerLatitude = location.centerLatitude;
          var height = location.height;

          var position1 = Cesium.Cartesian3.fromRadians(
            centerLongitude,
            centerLatitude,
            height + 5.0
          );
          var position2 = Cesium.Cartesian3.fromRadians(
            centerLongitude,
            centerLatitude,
            height + 10.0
          );
          var position3 = Cesium.Cartesian3.fromRadians(
            centerLongitude,
            centerLatitude,
            height + 15.0
          );
          var modelPosition = Cesium.Cartesian3.fromRadians(
            centerLongitude,
            centerLatitude,
            height
          );

          createModel(uiOptions.modelUrls[viewModel.model], modelPosition);
          createBox(position3);
          createBoxRTC(position2);
          createSphere(position1);

          if (Cesium.defined(location.tileset)) {
            createTileset(location.tileset);
          }

          // Add a grid of models
          if (viewModel.grid) {
            var spacing = 0.00002;
            var gridSize = 10;
            for (var i = 0; i < gridSize * gridSize; ++i) {
              var x = i % gridSize;
              var y = Math.floor(i / gridSize);
              var longitude = centerLongitude + spacing * (x - gridSize / 2.0);
              var latitude = centerLatitude + spacing * (y - gridSize / 2.0);
              var position = Cesium.Cartesian3.fromRadians(
                longitude,
                latitude,
                height
              );
              createModel(uiOptions.modelUrls[viewModel.model], position);
            }
          }
        }

        function createTileset(resource) {
          resource
            .then(function (url) {
              viewer.scene.primitives.add(
                new Cesium.Cesium3DTileset({
                  url: url,
                })
              );
            })
            .otherwise(function (error) {
              console.log(error);
            });
        }

        function createModel(url, origin) {
          var modelMatrix = Cesium.Transforms.headingPitchRollToFixedFrame(
            origin,
            new Cesium.HeadingPitchRoll()
          );

          var model = scene.primitives.add(
            Cesium.Model.fromGltf({
              url: url,
              modelMatrix: modelMatrix,
            })
          );

          model.readyPromise
            .then(function (model) {
              // Play and loop all animations at half-speed
              model.activeAnimations.addAll({
                multiplier: 0.5,
                loop: Cesium.ModelAnimationLoop.REPEAT,
              });
            })
            .otherwise(function (error) {
              window.alert(error);
            });

          return model;
        }

        function createBoxRTC(origin) {
          var modelMatrix = Cesium.Transforms.headingPitchRollToFixedFrame(
            origin,
            new Cesium.HeadingPitchRoll()
          );

          var boxGeometry = Cesium.BoxGeometry.createGeometry(
            Cesium.BoxGeometry.fromDimensions({
              vertexFormat: Cesium.PerInstanceColorAppearance.VERTEX_FORMAT,
              dimensions: new Cesium.Cartesian3(1.0, 1.0, 1.0),
            })
          );

          var positions = boxGeometry.attributes.position.values;
          var newPositions = new Float32Array(positions.length);
          for (var i = 0; i < positions.length; ++i) {
            newPositions[i] = positions[i];
          }
          boxGeometry.attributes.position.values = newPositions;
          boxGeometry.attributes.position.componentDatatype =
            Cesium.ComponentDatatype.FLOAT;

          Cesium.BoundingSphere.transform(
            boxGeometry.boundingSphere,
            modelMatrix,
            boxGeometry.boundingSphere
          );

          var boxGeometryInstance = new Cesium.GeometryInstance({
            geometry: boxGeometry,
            attributes: {
              color: Cesium.ColorGeometryInstanceAttribute.fromColor(
                Cesium.Color.BLUE
              ),
            },
          });

          var box = new Cesium.Primitive({
            geometryInstances: boxGeometryInstance,
            appearance: new Cesium.PerInstanceColorAppearance({
              translucent: false,
              closed: true,
            }),
            asynchronous: false,
            rtcCenter: boxGeometry.boundingSphere.center,
            shadows: Cesium.ShadowMode.ENABLED,
          });

          scene.primitives.add(box);
        }

        function createBox(origin) {
          var modelMatrix = Cesium.Transforms.headingPitchRollToFixedFrame(
            origin,
            new Cesium.HeadingPitchRoll()
          );

          var box = new Cesium.Primitive({
            geometryInstances: new Cesium.GeometryInstance({
              geometry: Cesium.BoxGeometry.fromDimensions({
                dimensions: new Cesium.Cartesian3(0.5, 0.5, 0.5),
                vertexFormat: Cesium.PerInstanceColorAppearance.VERTEX_FORMAT,
              }),
              modelMatrix: modelMatrix,
              attributes: {
                color: Cesium.ColorGeometryInstanceAttribute.fromColor(
                  Cesium.Color.BLUE
                ),
              },
            }),
            appearance: new Cesium.PerInstanceColorAppearance({
              translucent: false,
              closed: true,
            }),
            asynchronous: false,
            shadows: Cesium.ShadowMode.ENABLED,
          });

          scene.primitives.add(box);
        }

        function createSphere(origin) {
          var modelMatrix = Cesium.Transforms.headingPitchRollToFixedFrame(
            origin,
            new Cesium.HeadingPitchRoll()
          );

          var sphere = new Cesium.Primitive({
            geometryInstances: new Cesium.GeometryInstance({
              geometry: new Cesium.SphereGeometry({
                radius: 2.0,
                vertexFormat: Cesium.PerInstanceColorAppearance.VERTEX_FORMAT,
              }),
              modelMatrix: modelMatrix,
              attributes: {
                color: Cesium.ColorGeometryInstanceAttribute.fromColor(
                  new Cesium.Color(1.0, 0.0, 0.0, 0.5)
                ),
              },
            }),
            appearance: new Cesium.PerInstanceColorAppearance({
              translucent: true,
              closed: true,
            }),
            asynchronous: false,
            shadows: Cesium.ShadowMode.ENABLED,
          });

          scene.primitives.add(sphere);
        }

        var canvas = viewer.canvas;
        canvas.setAttribute("tabindex", "0"); // needed to put focus on the canvas
        canvas.onclick = function () {
          // To get key events
          canvas.focus();
        };

        var handler = new Cesium.ScreenSpaceEventHandler(canvas);

        // Click object to turn castShadows on/off
        handler.setInputAction(function (movement) {
          var picked = scene.pick(movement.position);
          if (Cesium.defined(picked) && Cesium.defined(picked.primitive)) {
            var castShadows = Cesium.ShadowMode.castShadows(
              picked.primitive.shadows
            );
            var receiveShadows = Cesium.ShadowMode.receiveShadows(
              picked.primitive.shadows
            );
            picked.primitive.shadows = Cesium.ShadowMode.fromCastReceive(
              !castShadows,
              receiveShadows
            );
          }
        }, Cesium.ScreenSpaceEventType.LEFT_CLICK);

        // Middle click object to turn receiveShadows on/off
        handler.setInputAction(function (movement) {
          var picked = scene.pick(movement.position);
          if (Cesium.defined(picked)) {
            var castShadows = Cesium.ShadowMode.castShadows(
              picked.primitive.shadows
            );
            var receiveShadows = Cesium.ShadowMode.receiveShadows(
              picked.primitive.shadows
            );
            picked.primitive.shadows = Cesium.ShadowMode.fromCastReceive(
              castShadows,
              !receiveShadows
            );
          }
        }, Cesium.ScreenSpaceEventType.MIDDLE_CLICK);

        //Sandcastle_End
        Sandcastle.finishedLoading();
      }
      if (typeof Cesium !== "undefined") {
        window.startupCalled = true;
        startup(Cesium);
      }
    </script>
  </body>
</html><|MERGE_RESOLUTION|>--- conflicted
+++ resolved
@@ -668,170 +668,6 @@
           globe.show = viewModel.globe;
           scene.skyAtmosphere.show = viewModel.globe;
         }
-<<<<<<< HEAD
-    });
-}
-
-scene.debugShowFramesPerSecond = true;
-
-var cesiumTerrainProvider = Cesium.createWorldTerrain();
-
-var ellipsoidTerrainProvider = new Cesium.EllipsoidTerrainProvider();
-
-updateLocation();
-
-function getModelPosition() {
-    if (viewModel.modelPosition === 'Ground') {
-        return 0.0;
-    } else if (viewModel.modelPosition === 'Center') {
-        return 50.0;
-    } else if (viewModel.modelPosition === 'High') {
-        return 5000.0;
-    } else if (viewModel.modelPosition === 'Higher') {
-        return 20000.0;
-    } else if (viewModel.modelPosition === 'Space') {
-        return 10000000.0;
-    }
-}
-
-function updateLocation() {
-    // Get the height of the terrain at the given longitude/latitude, then create the scene.
-    var location = uiOptions.locations[viewModel.location];
-    var positions = [new Cesium.Cartographic(location.centerLongitude, location.centerLatitude)];
-    var terrainProvider = viewModel.terrain ? cesiumTerrainProvider : ellipsoidTerrainProvider;
-    globe.terrainProvider = terrainProvider;
-    var promise = Cesium.sampleTerrain(terrainProvider, 11, positions);
-    promise.then(function(updatedPositions) {
-        location.height = updatedPositions[0].height + getModelPosition();
-        createScene();
-    });
-}
-
-function createScene() {
-    var location = uiOptions.locations[viewModel.location];
-    var center = Cesium.Cartesian3.fromRadians(location.centerLongitude, location.centerLatitude, location.height);
-
-    var frustumSize = 55.0;
-    var frustumNear = 1.0;
-    var frustumFar = 400.0;
-    var frustum = new Cesium.OrthographicOffCenterFrustum();
-    frustum.left = -frustumSize;
-    frustum.right = frustumSize;
-    frustum.bottom = -frustumSize;
-    frustum.top = frustumSize;
-    frustum.near = frustumNear;
-    frustum.far = frustumFar;
-
-    fixedLightCamera.frustum = frustum;
-    fixedLightCamera.lookAt(center, new Cesium.Cartesian3(30.0, 30.0, 50.0));
-
-    spotLightCamera.frustum.fov = Cesium.Math.PI_OVER_TWO;
-    spotLightCamera.frustum.aspectRatio = 1.0;
-    spotLightCamera.frustum.near = 1.0;
-    spotLightCamera.frustum.far = 500.0;
-    spotLightCamera.lookAt(center, new Cesium.Cartesian3(30.0, 30.0, 50.0));
-
-    pointLightCamera.position = center;
-
-    camera.lookAt(center, new Cesium.Cartesian3(25.0, 25.0, 30.0));
-
-    updateLightDirection();
-    updateModels();
-    updateShadows();
-}
-
-function updateModels() {
-    scene.primitives.removeAll();
-
-    var location = uiOptions.locations[viewModel.location];
-    var centerLongitude = location.centerLongitude;
-    var centerLatitude = location.centerLatitude;
-    var height = location.height;
-
-    var position1 = Cesium.Cartesian3.fromRadians(centerLongitude, centerLatitude, height + 5.0);
-    var position2 = Cesium.Cartesian3.fromRadians(centerLongitude, centerLatitude, height + 10.0);
-    var position3 = Cesium.Cartesian3.fromRadians(centerLongitude, centerLatitude, height + 15.0);
-    var modelPosition = Cesium.Cartesian3.fromRadians(centerLongitude, centerLatitude, height);
-
-    createModel(uiOptions.modelUrls[viewModel.model], modelPosition);
-    createBox(position3);
-    createBoxRTC(position2);
-    createSphere(position1);
-
-    if (Cesium.defined(location.tileset)) {
-        createTileset(location.tileset);
-    }
-
-    // Add a grid of models
-    if (viewModel.grid) {
-        var spacing = 0.00002;
-        var gridSize = 10;
-        for (var i = 0; i < gridSize * gridSize; ++i) {
-            var x = i % gridSize;
-            var y = Math.floor(i / gridSize);
-            var longitude = centerLongitude + spacing * (x - gridSize / 2.0);
-            var latitude = centerLatitude + spacing * (y - gridSize / 2.0);
-            var position = Cesium.Cartesian3.fromRadians(longitude, latitude, height);
-            createModel(uiOptions.modelUrls[viewModel.model], position);
-        }
-    }
-}
-
-function createTileset(resource) {
-    resource.then(function(url) {
-        viewer.scene.primitives.add(new Cesium.Cesium3DTileset({
-            url : url
-        }));
-    })
-    .catch(function(error) {
-        console.log(error);
-    });
-}
-
-function createModel(url, origin) {
-    var modelMatrix = Cesium.Transforms.headingPitchRollToFixedFrame(origin, new Cesium.HeadingPitchRoll());
-
-    var model = scene.primitives.add(Cesium.Model.fromGltf({
-        url : url,
-        modelMatrix : modelMatrix
-    }));
-
-    model.readyPromise.then(function(model) {
-        // Play and loop all animations at half-speed
-        model.activeAnimations.addAll({
-            multiplier : 0.5,
-            loop : Cesium.ModelAnimationLoop.REPEAT
-        });
-    }).catch(function(error){
-        window.alert(error);
-    });
-
-    return model;
-}
-
-function createBoxRTC(origin) {
-    var modelMatrix = Cesium.Transforms.headingPitchRollToFixedFrame(origin, new Cesium.HeadingPitchRoll());
-
-    var boxGeometry = Cesium.BoxGeometry.createGeometry(Cesium.BoxGeometry.fromDimensions({
-        vertexFormat : Cesium.PerInstanceColorAppearance.VERTEX_FORMAT,
-        dimensions : new Cesium.Cartesian3(1.0, 1.0, 1.0)
-    }));
-
-    var positions = boxGeometry.attributes.position.values;
-    var newPositions = new Float32Array(positions.length);
-    for (var i = 0; i < positions.length; ++i) {
-        newPositions[i] = positions[i];
-    }
-    boxGeometry.attributes.position.values = newPositions;
-    boxGeometry.attributes.position.componentDatatype = Cesium.ComponentDatatype.FLOAT;
-
-    Cesium.BoundingSphere.transform(boxGeometry.boundingSphere, modelMatrix, boxGeometry.boundingSphere);
-
-    var boxGeometryInstance = new Cesium.GeometryInstance({
-        geometry : boxGeometry,
-        attributes : {
-            color : Cesium.ColorGeometryInstanceAttribute.fromColor(Cesium.Color.BLUE)
-=======
 
         var sunCamera = scene._sunCamera;
         var fixedLightCamera = new Cesium.Camera(scene);
@@ -903,7 +739,6 @@
               viewModel[setting + "Enabled"] = true;
             }
           });
->>>>>>> 2fd0e8f7
         }
 
         scene.debugShowFramesPerSecond = true;
@@ -942,7 +777,7 @@
             : ellipsoidTerrainProvider;
           globe.terrainProvider = terrainProvider;
           var promise = Cesium.sampleTerrain(terrainProvider, 11, positions);
-          Cesium.when(promise, function (updatedPositions) {
+          promise.then(function (updatedPositions) {
             location.height = updatedPositions[0].height + getModelPosition();
             createScene();
           });
@@ -1057,7 +892,7 @@
                 })
               );
             })
-            .otherwise(function (error) {
+            .catch(function (error) {
               console.log(error);
             });
         }
@@ -1083,7 +918,7 @@
                 loop: Cesium.ModelAnimationLoop.REPEAT,
               });
             })
-            .otherwise(function (error) {
+            .catch(function (error) {
               window.alert(error);
             });
 
