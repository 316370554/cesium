--- conflicted
+++ resolved
@@ -65,21 +65,13 @@
 
         var expectedVSText = new ShaderSource({
             sources : [vs]
-<<<<<<< HEAD
-        }).createCombinedVertexShader(context.webgl2);
-=======
         }).createCombinedVertexShader(context);
->>>>>>> c6d302fb
 
         expect(sp._vertexShaderText).toEqual(expectedVSText);
 
         var expectedFSText = new ShaderSource({
             sources : [fs]
-<<<<<<< HEAD
-        }).createCombinedFragmentShader(context.webgl2);
-=======
         }).createCombinedFragmentShader(context);
->>>>>>> c6d302fb
 
         expect(sp._fragmentShaderText).toEqual(expectedFSText);
     });
