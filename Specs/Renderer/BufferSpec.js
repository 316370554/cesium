--- conflicted
+++ resolved
@@ -10,11 +10,6 @@
         createContext) {
     'use strict';
 
-<<<<<<< HEAD
-    var context;
-    var buffer;
-    var buffer2;
-=======
     createBufferSpecs({});
     var c = createContext({ requestWebgl2 : true });
     // Don't repeat WebGL 1 tests when WebGL 2 is not supported
@@ -45,7 +40,6 @@
                 buffer2 = buffer2.destroy();
             }
         });
->>>>>>> 2c633b0c
 
         it('throws when creating a vertex buffer with no context' + webglMessage, function() {
             expect(function() {
@@ -66,16 +60,6 @@
             }).toThrowDeveloperError();
         });
 
-<<<<<<< HEAD
-    afterEach(function() {
-        if (buffer && !buffer.isDestroyed()) {
-            buffer = buffer.destroy();
-        }
-        if (buffer2 && !buffer2.isDestroyed()) {
-            buffer2 = buffer2.destroy();
-        }
-    });
-=======
         it('throws when creating a vertex buffer with both a typed array and size in bytes' + webglMessage, function() {
             expect(function() {
                 buffer = Buffer.createVertexBuffer({
@@ -86,7 +70,6 @@
                 });
             }).toThrowDeveloperError();
         });
->>>>>>> 2c633b0c
 
         it('throws when creating a vertex buffer without a typed array or size in bytes' + webglMessage, function() {
             expect(function() {
@@ -275,65 +258,6 @@
                 usage : BufferUsage.STATIC_DRAW,
                 indexDatatype : IndexDatatype.UNSIGNED_SHORT
             });
-<<<<<<< HEAD
-        }).toThrowDeveloperError();
-    });
-
-    it('creates vertex buffer', function() {
-        buffer = Buffer.createVertexBuffer({
-            context : context,
-            sizeInBytes : 16,
-            usage : BufferUsage.STATIC_DRAW
-        });
-
-        expect(buffer.sizeInBytes).toEqual(16);
-        expect(buffer.usage).toEqual(BufferUsage.STATIC_DRAW);
-    });
-
-    it('copies array to a vertex buffer', function() {
-        var sizeInBytes = 3 * Float32Array.BYTES_PER_ELEMENT;
-        var vertices = new ArrayBuffer(sizeInBytes);
-        var positions = new Float32Array(vertices);
-        positions[0] = 1.0;
-        positions[1] = 2.0;
-        positions[2] = 3.0;
-
-        buffer = Buffer.createVertexBuffer({
-            context : context,
-            sizeInBytes : sizeInBytes,
-            usage : BufferUsage.STATIC_DRAW
-        });
-        buffer.copyFromArrayView(vertices);
-    });
-
-    it('can create a vertex buffer from a typed array', function() {
-        var typedArray = new Float32Array(3);
-        typedArray[0] = 1.0;
-        typedArray[1] = 2.0;
-        typedArray[2] = 3.0;
-
-        buffer = Buffer.createVertexBuffer({
-            context : context,
-            typedArray : typedArray,
-            usage : BufferUsage.STATIC_DRAW
-        });
-        expect(buffer.sizeInBytes).toEqual(typedArray.byteLength);
-        expect(buffer.usage).toEqual(BufferUsage.STATIC_DRAW);
-    });
-
-    it('can create a vertex buffer from a size in bytes', function() {
-        buffer = Buffer.createVertexBuffer({
-            context : context,
-            sizeInBytes : 4,
-            usage : BufferUsage.STATIC_DRAW
-        });
-        expect(buffer.sizeInBytes).toEqual(4);
-        expect(buffer.usage).toEqual(BufferUsage.STATIC_DRAW);
-    });
-
-    it('throws when creating an index buffer with no context', function() {
-        expect(function() {
-=======
             buffer.copyFromArrayView(elements);
         });
 
@@ -343,7 +267,6 @@
             typedArray[1] = 2;
             typedArray[2] = 3;
 
->>>>>>> 2c633b0c
             buffer = Buffer.createIndexBuffer({
                 context : context,
                 typedArray : typedArray,
@@ -772,482 +695,6 @@
                 usage : BufferUsage.STATIC_DRAW,
                 indexDatatype : IndexDatatype.UNSIGNED_BYTE
             });
-<<<<<<< HEAD
-        }).toThrowDeveloperError();
-    });
-
-    it('creates index buffer', function() {
-        buffer = Buffer.createIndexBuffer({
-            context : context,
-            sizeInBytes : 6,
-            usage : BufferUsage.STREAM_DRAW,
-            indexDatatype : IndexDatatype.UNSIGNED_SHORT
-        });
-
-        expect(buffer.sizeInBytes).toEqual(6);
-        expect(buffer.usage).toEqual(BufferUsage.STREAM_DRAW);
-
-        expect(buffer.indexDatatype).toEqual(IndexDatatype.UNSIGNED_SHORT);
-        expect(buffer.bytesPerIndex).toEqual(2);
-        expect(buffer.numberOfIndices).toEqual(3);
-    });
-
-    it('copies array to an index buffer', function() {
-        var sizeInBytes = 3 * Uint16Array.BYTES_PER_ELEMENT;
-        var elements = new ArrayBuffer(sizeInBytes);
-        var indices = new Uint16Array(elements);
-        indices[0] = 1;
-        indices[1] = 2;
-        indices[2] = 3;
-
-        buffer = Buffer.createIndexBuffer({
-            context : context,
-            sizeInBytes : sizeInBytes,
-            usage : BufferUsage.STATIC_DRAW,
-            indexDatatype : IndexDatatype.UNSIGNED_SHORT
-        });
-        buffer.copyFromArrayView(elements);
-    });
-
-    it('can create an index buffer from a typed array', function() {
-        var typedArray = new Uint16Array(3);
-        typedArray[0] = 1;
-        typedArray[1] = 2;
-        typedArray[2] = 3;
-
-        buffer = Buffer.createIndexBuffer({
-            context : context,
-            typedArray : typedArray,
-            usage : BufferUsage.STATIC_DRAW,
-            indexDatatype : IndexDatatype.UNSIGNED_SHORT
-        });
-        expect(buffer.sizeInBytes).toEqual(typedArray.byteLength);
-        expect(buffer.usage).toEqual(BufferUsage.STATIC_DRAW);
-        expect(buffer.indexDatatype).toEqual(IndexDatatype.UNSIGNED_SHORT);
-    });
-
-    it('can create an index buffer from a size in bytes', function() {
-        buffer = Buffer.createIndexBuffer({
-            context : context,
-            sizeInBytes : 6,
-            usage : BufferUsage.STATIC_DRAW,
-            indexDatatype : IndexDatatype.UNSIGNED_SHORT
-        });
-        expect(buffer.sizeInBytes).toEqual(6);
-        expect(buffer.usage).toEqual(BufferUsage.STATIC_DRAW);
-        expect(buffer.indexDatatype).toEqual(IndexDatatype.UNSIGNED_SHORT);
-    });
-
-    it('getBufferData throws without WebGL 2', function() {
-        if (context.webgl2) {
-            return;
-        }
-
-        buffer = Buffer.createVertexBuffer({
-            context : context,
-            sizeInBytes : 4,
-            usage : BufferUsage.STATIC_DRAW
-        });
-        var array = new Uint8Array(4);
-
-        expect(function() {
-            buffer.getBufferData(array);
-        }).toThrowDeveloperError();
-    });
-
-    it('getBufferData throws without arrayView', function() {
-        if (!context.webgl2) {
-            return;
-        }
-
-        buffer = Buffer.createVertexBuffer({
-            context : context,
-            sizeInBytes : 4,
-            usage : BufferUsage.STATIC_DRAW
-        });
-
-        expect(function() {
-            buffer.getBufferData(undefined);
-        }).toThrowDeveloperError();
-    });
-
-    it('getBufferData throws with invalid sourceOffset', function() {
-        if (!context.webgl2) {
-            return;
-        }
-
-        buffer = Buffer.createVertexBuffer({
-            context : context,
-            sizeInBytes : 4,
-            usage : BufferUsage.STATIC_DRAW
-        });
-        var array = new Uint8Array(4);
-
-        expect(function() {
-            buffer.getBufferData(array, -1);
-        }).toThrowDeveloperError();
-        expect(function() {
-            buffer.getBufferData(array, 5);
-        }).toThrowDeveloperError();
-    });
-
-    it('getBufferData throws with invalid destinationOffset', function() {
-        if (!context.webgl2) {
-            return;
-        }
-
-        buffer = Buffer.createVertexBuffer({
-            context : context,
-            sizeInBytes : 4,
-            usage : BufferUsage.STATIC_DRAW
-        });
-        var array = new Uint8Array(4);
-
-        expect(function() {
-            buffer.getBufferData(array, 0, -1);
-        }).toThrowDeveloperError();
-        expect(function() {
-            buffer.getBufferData(array, 0, 5);
-        }).toThrowDeveloperError();
-    });
-
-    it('getBufferData throws with invalid length', function() {
-        if (!context.webgl2) {
-            return;
-        }
-
-        buffer = Buffer.createVertexBuffer({
-            context : context,
-            sizeInBytes : 4,
-            usage : BufferUsage.STATIC_DRAW
-        });
-        var array = new Uint8Array(4);
-
-        expect(function() {
-            buffer.getBufferData(array, 2, 0, 4);
-        }).toThrowDeveloperError();
-        expect(function() {
-            buffer.getBufferData(array, 0, 2, 4);
-        }).toThrowDeveloperError();
-    });
-
-    it('getBufferData reads from vertex buffer', function() {
-        if (!context.webgl2) {
-            return;
-        }
-
-        var typedArray = new Uint8Array(4);
-        typedArray[0] = 1;
-        typedArray[1] = 2;
-        typedArray[2] = 3;
-        typedArray[3] = 4;
-
-        buffer = Buffer.createVertexBuffer({
-            context : context,
-            typedArray : typedArray,
-            usage : BufferUsage.STATIC_DRAW
-        });
-
-        var destArray = new Uint8Array(4);
-        buffer.getBufferData(destArray);
-
-        expect(destArray).toEqual(typedArray);
-    });
-
-    it('getBufferData reads from index buffer', function() {
-        if (!context.webgl2) {
-            return;
-        }
-        var typedArray = new Uint16Array(3);
-        typedArray[0] = 1;
-        typedArray[1] = 2;
-        typedArray[2] = 3;
-
-        buffer = Buffer.createIndexBuffer({
-            context : context,
-            typedArray : typedArray,
-            usage : BufferUsage.STATIC_DRAW,
-            indexDatatype : IndexDatatype.UNSIGNED_SHORT
-        });
-
-        var destArray = new Uint16Array(3);
-        buffer.getBufferData(destArray);
-
-        expect(destArray).toEqual(typedArray);
-    });
-
-    it('copyFromBuffer throws without WebGL 2', function() {
-        if (context.webgl2) {
-            return;
-        }
-
-        buffer = Buffer.createVertexBuffer({
-            context : context,
-            sizeInBytes : 4,
-            usage : BufferUsage.STATIC_DRAW
-        });
-        buffer2 = Buffer.createVertexBuffer({
-            context : context,
-            sizeInBytes : 4,
-            usage : BufferUsage.STATIC_DRAW
-        });
-
-        expect(function() {
-            buffer.copyFromBuffer(buffer2, 0, 0, 4);
-        }).toThrowDeveloperError();
-    });
-
-    it('copyFromBuffer throws without readBuffer', function() {
-        if (!context.webgl2) {
-            return;
-        }
-
-        buffer = Buffer.createVertexBuffer({
-            context : context,
-            sizeInBytes : 4,
-            usage : BufferUsage.STATIC_DRAW
-        });
-
-        expect(function() {
-            buffer.copyFromBuffer(undefined, 0, 0, 4);
-        }).toThrowDeveloperError();
-    });
-
-    it('copyFromBuffer throws with invalid readOffset', function() {
-        if (!context.webgl2) {
-            return;
-        }
-
-        buffer = Buffer.createVertexBuffer({
-            context : context,
-            sizeInBytes : 4,
-            usage : BufferUsage.STATIC_DRAW
-        });
-        buffer2 = Buffer.createVertexBuffer({
-            context : context,
-            sizeInBytes : 4,
-            usage : BufferUsage.STATIC_DRAW
-        });
-
-        expect(function() {
-            buffer.copyFromBuffer(buffer2, undefined, 0, 4);
-        }).toThrowDeveloperError();
-        expect(function() {
-            buffer.copyFromBuffer(buffer2, -1, 0, 4);
-        }).toThrowDeveloperError();
-        expect(function() {
-            buffer.copyFromBuffer(buffer2, 5, 0, 4);
-        }).toThrowDeveloperError();
-    });
-
-    it('copyFromBuffer throws with invalid writeOffset', function() {
-        if (!context.webgl2) {
-            return;
-        }
-
-        buffer = Buffer.createVertexBuffer({
-            context : context,
-            sizeInBytes : 4,
-            usage : BufferUsage.STATIC_DRAW
-        });
-        buffer2 = Buffer.createVertexBuffer({
-            context : context,
-            sizeInBytes : 4,
-            usage : BufferUsage.STATIC_DRAW
-        });
-
-        expect(function() {
-            buffer.copyFromBuffer(buffer2, 0, undefined, 4);
-        }).toThrowDeveloperError();
-        expect(function() {
-            buffer.copyFromBuffer(buffer2, 0, -1, 4);
-        }).toThrowDeveloperError();
-        expect(function() {
-            buffer.copyFromBuffer(buffer2, 0, 5, 4);
-        }).toThrowDeveloperError();
-    });
-
-    it('copyFromBuffer throws with invalid sizeInBytes', function() {
-        if (!context.webgl2) {
-            return;
-        }
-
-        buffer = Buffer.createVertexBuffer({
-            context : context,
-            sizeInBytes : 4,
-            usage : BufferUsage.STATIC_DRAW
-        });
-        buffer2 = Buffer.createVertexBuffer({
-            context : context,
-            sizeInBytes : 4,
-            usage : BufferUsage.STATIC_DRAW
-        });
-
-        expect(function() {
-            buffer.copyFromBuffer(buffer2, 0, 0, undefined);
-        }).toThrowDeveloperError();
-        expect(function() {
-            buffer.copyFromBuffer(buffer2, 0, 0, -1);
-        }).toThrowDeveloperError();
-        expect(function() {
-            buffer.copyFromBuffer(buffer2, 0, 0, 0);
-        }).toThrowDeveloperError();
-        expect(function() {
-            buffer.copyFromBuffer(buffer2, 0, 0, 5);
-        }).toThrowDeveloperError();
-    });
-
-    it('copyFromBuffer throws with one index buffer and the other is not an index buffer', function() {
-        if (!context.webgl2) {
-            return;
-        }
-
-        var typedArray = new Uint16Array([0, 1, 2, 3, 4]);
-        buffer = Buffer.createIndexBuffer({
-            context : context,
-            typedArray : typedArray,
-            usage : BufferUsage.STATIC_DRAW,
-            indexDatatype : IndexDatatype.UNSIGNED_SHORT
-        });
-        var typedArray2 = new Float32Array([5.0, 6.0, 7.0, 8.0, 9.0]);
-        buffer2 = Buffer.createVertexBuffer({
-            context : context,
-            typedArray : typedArray2,
-            usage : BufferUsage.STATIC_DRAW
-        });
-
-        expect(function() {
-            buffer2.copyFromBuffer(buffer, 0, 0, typedArray.byteLength);
-        }).toThrowDeveloperError();
-    });
-
-    it('copyFromBuffer throws when readBuffer is the same buffer and copy range overlaps', function() {
-        if (!context.webgl2) {
-            return;
-        }
-
-        buffer = Buffer.createVertexBuffer({
-            context : context,
-            sizeInBytes : 4,
-            usage : BufferUsage.STATIC_DRAW
-        });
-
-        expect(function() {
-            buffer.copyFromBuffer(buffer, 0, 1, 2);
-        }).toThrowDeveloperError();
-        expect(function() {
-            buffer.copyFromBuffer(buffer, 1, 0, 2);
-        }).toThrowDeveloperError();
-    });
-
-    it('copyFromBuffer with vertex buffers', function() {
-        if (!context.webgl2) {
-            return;
-        }
-
-        var typedArray = new Float32Array([0.0, 1.0, 2.0, 3.0, 4.0]);
-        buffer = Buffer.createVertexBuffer({
-            context : context,
-            typedArray : typedArray,
-            usage : BufferUsage.STATIC_DRAW
-        });
-        var typedArray2 = new Float32Array([5.0, 6.0, 7.0, 8.0, 9.0]);
-        buffer2 = Buffer.createVertexBuffer({
-            context : context,
-            typedArray : typedArray2,
-            usage : BufferUsage.STATIC_DRAW
-        });
-
-        var destArray = new Float32Array(5);
-        buffer.getBufferData(destArray);
-        expect(destArray).toEqual(typedArray);
-        buffer2.getBufferData(destArray);
-        expect(destArray).toEqual(typedArray2);
-
-        buffer2.copyFromBuffer(buffer, 0, 0, typedArray.byteLength);
-        buffer2.getBufferData(destArray);
-        expect(destArray).toEqual(typedArray);
-    });
-
-    it('copyFromBuffer with index buffers', function() {
-        if (!context.webgl2) {
-            return;
-        }
-
-        var typedArray = new Uint16Array([0, 1, 2, 3, 4]);
-        buffer = Buffer.createIndexBuffer({
-            context : context,
-            typedArray : typedArray,
-            usage : BufferUsage.STATIC_DRAW,
-            indexDatatype : IndexDatatype.UNSIGNED_SHORT
-        });
-        var typedArray2 = new Uint16Array([5, 6, 7, 8, 9]);
-        buffer2 = Buffer.createIndexBuffer({
-            context : context,
-            typedArray : typedArray2,
-            usage : BufferUsage.STATIC_DRAW,
-            indexDatatype : IndexDatatype.UNSIGNED_SHORT
-        });
-
-        var destArray = new Uint16Array(5);
-        buffer.getBufferData(destArray);
-        expect(destArray).toEqual(typedArray);
-        buffer2.getBufferData(destArray);
-        expect(destArray).toEqual(typedArray2);
-
-        buffer2.copyFromBuffer(buffer, 0, 0, typedArray.byteLength);
-        buffer2.getBufferData(destArray);
-        expect(destArray).toEqual(typedArray);
-    });
-
-    it('destroys', function() {
-        var b = Buffer.createIndexBuffer({
-            context : context,
-            sizeInBytes : 3,
-            usage : BufferUsage.STATIC_DRAW,
-            indexDatatype : IndexDatatype.UNSIGNED_BYTE
-        });
-        expect(b.isDestroyed()).toEqual(false);
-        b.destroy();
-        expect(b.isDestroyed()).toEqual(true);
-    });
-
-    it('fails to provide an array view', function() {
-        buffer = Buffer.createVertexBuffer({
-            context : context,
-            sizeInBytes : 3,
-            usage : BufferUsage.STATIC_DRAW
-        });
-        expect(function() {
-            buffer.copyFromArrayView();
-        }).toThrowDeveloperError();
-    });
-
-    it('fails to copy a large array view', function() {
-        buffer = Buffer.createVertexBuffer({
-            context : context,
-            sizeInBytes : 3,
-            usage : BufferUsage.STATIC_DRAW
-        });
-        var elements = new ArrayBuffer(3);
-
-        expect(function() {
-            buffer.copyFromArrayView(elements, 1);
-        }).toThrowDeveloperError();
-    });
-
-    it('fails to destroy', function() {
-        var b = Buffer.createIndexBuffer({
-            context : context,
-            sizeInBytes : 3,
-            usage : BufferUsage.STATIC_DRAW,
-            indexDatatype : IndexDatatype.UNSIGNED_BYTE
-        });
-        b.destroy();
-
-        expect(function() {
-=======
->>>>>>> 2c633b0c
             b.destroy();
 
             expect(function() {
