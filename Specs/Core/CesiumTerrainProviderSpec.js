--- conflicted
+++ resolved
@@ -59,13 +59,12 @@
         return returnTileJson('Data/CesiumTerrainTileJson/VertexNormals.tile.json');
     }
 
-<<<<<<< HEAD
+    function returnOctVertexNormalTileJson() {
+        return returnTileJson('Data/CesiumTerrainTileJson/OctVertexNormals.tile.json');
+    }
+
     function returnWaterMaskTileJson() {
         return returnTileJson('Data/CesiumTerrainTileJson/WaterMask.tile.json');
-=======
-    function returnOctVertexNormalTileJson() {
-        return returnTileJson('Data/CesiumTerrainTileJson/OctVertexNormals.tile.json');
->>>>>>> f4fc7047
     }
 
     function returnPartialAvailabilityTileJson() {
