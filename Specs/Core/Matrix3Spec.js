--- conflicted
+++ resolved
@@ -90,13 +90,8 @@
         expect(Matrix3.fromColumnMajorArray().equals(new Matrix3())).toEqual(true);
     });
 
-<<<<<<< HEAD
-    it("getIdentity", function() {
-        expect(Matrix3.getIdentity().equals(new Matrix3(1))).toEqual(true);
-=======
     it("IDENTITY", function() {
-        expect(Matrix3.IDENTITY.equals(new Matrix3(1))).toBeTruthy();
->>>>>>> dedaff5b
+        expect(Matrix3.IDENTITY.equals(new Matrix3(1))).toEqual(true);
     });
 
     it("getColumnMajorValue0", function() {
@@ -137,15 +132,9 @@
     });
 
     it("gets individual columns 2", function() {
-<<<<<<< HEAD
-        expect(Matrix3.getIdentity().getColumn0().equals(Cartesian3.getUnitX())).toEqual(true);
-        expect(Matrix3.getIdentity().getColumn1().equals(Cartesian3.getUnitY())).toEqual(true);
-        expect(Matrix3.getIdentity().getColumn2().equals(Cartesian3.getUnitZ())).toEqual(true);
-=======
-        expect(Matrix3.IDENTITY.getColumn0().equals(Cartesian3.UNIT_X)).toBeTruthy();
-        expect(Matrix3.IDENTITY.getColumn1().equals(Cartesian3.UNIT_Y)).toBeTruthy();
-        expect(Matrix3.IDENTITY.getColumn2().equals(Cartesian3.UNIT_Z)).toBeTruthy();
->>>>>>> dedaff5b
+        expect(Matrix3.IDENTITY.getColumn0().equals(Cartesian3.UNIT_X)).toEqual(true);
+        expect(Matrix3.IDENTITY.getColumn1().equals(Cartesian3.UNIT_Y)).toEqual(true);
+        expect(Matrix3.IDENTITY.getColumn2().equals(Cartesian3.UNIT_Z)).toEqual(true);
     });
 
     it("sets individual columns", function() {
@@ -178,15 +167,9 @@
     });
 
     it("gets individual rows 2", function() {
-<<<<<<< HEAD
-        expect(Matrix3.getIdentity().getRow0().equals(Cartesian3.getUnitX())).toEqual(true);
-        expect(Matrix3.getIdentity().getRow1().equals(Cartesian3.getUnitY())).toEqual(true);
-        expect(Matrix3.getIdentity().getRow2().equals(Cartesian3.getUnitZ())).toEqual(true);
-=======
-        expect(Matrix3.IDENTITY.getRow0().equals(Cartesian3.UNIT_X)).toBeTruthy();
-        expect(Matrix3.IDENTITY.getRow1().equals(Cartesian3.UNIT_Y)).toBeTruthy();
-        expect(Matrix3.IDENTITY.getRow2().equals(Cartesian3.UNIT_Z)).toBeTruthy();
->>>>>>> dedaff5b
+        expect(Matrix3.IDENTITY.getRow0().equals(Cartesian3.UNIT_X)).toEqual(true);
+        expect(Matrix3.IDENTITY.getRow1().equals(Cartesian3.UNIT_Y)).toEqual(true);
+        expect(Matrix3.IDENTITY.getRow2().equals(Cartesian3.UNIT_Z)).toEqual(true);
     });
 
     it("sets individual rows", function() {
