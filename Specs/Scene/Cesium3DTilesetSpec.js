--- conflicted
+++ resolved
@@ -3618,7 +3618,6 @@
         });
     });
 
-<<<<<<< HEAD
     it('prefetches tiles', function() {
         // Flight settings
         var destination = new Cartesian3();
@@ -3647,7 +3646,9 @@
 
             scene.renderForSpecs();
             expect(tileset._requestedTilesInFlight.length).toBeGreaterThan(0);
-=======
+        });
+    });
+
     it('defers requests when foveatedScreenSpaceError is true', function() {
         viewNothing();
         return Cesium3DTilesTester.loadTileset(scene, tilesetRefinementMix).then(function(tileset) {
@@ -3676,7 +3677,6 @@
             viewAllTiles();
             scene.renderForSpecs();
             expect(tileset._requestedTilesInFlight.length).toEqual(0); // Big camera delta so no fetches should occur.
->>>>>>> b00a12f0
         });
     });
 }, 'WebGL');