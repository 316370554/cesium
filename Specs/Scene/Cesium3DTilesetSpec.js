defineSuite([
        'Scene/Cesium3DTileset',
        'Core/Cartesian2',
        'Core/Cartesian3',
        'Core/Cartographic',
        'Core/Color',
        'Core/defined',
        'Core/CullingVolume',
        'Core/getAbsoluteUri',
        'Core/getStringFromTypedArray',
        'Core/HeadingPitchRange',
        'Core/Intersect',
        'Core/JulianDate',
        'Core/Math',
        'Core/Matrix4',
        'Core/PerspectiveFrustum',
        'Core/PrimitiveType',
        'Core/Ray',
        'Core/RequestScheduler',
        'Core/Resource',
        'Core/Transforms',
        'Renderer/ClearCommand',
        'Renderer/ContextLimits',
        'Scene/Cesium3DTile',
        'Scene/Cesium3DTileColorBlendMode',
        'Scene/Cesium3DTileContentState',
        'Scene/Cesium3DTileRefine',
        'Scene/Cesium3DTileStyle',
        'Scene/ClippingPlane',
        'Scene/ClippingPlaneCollection',
        'Scene/CullFace',
        'Specs/Cesium3DTilesTester',
        'Specs/createScene',
        'Specs/pollToPromise',
        'ThirdParty/when'
    ], function(
        Cesium3DTileset,
        Cartesian2,
        Cartesian3,
        Cartographic,
        Color,
        defined,
        CullingVolume,
        getAbsoluteUri,
        getStringFromTypedArray,
        HeadingPitchRange,
        Intersect,
        JulianDate,
        CesiumMath,
        Matrix4,
        PerspectiveFrustum,
        PrimitiveType,
        Ray,
        RequestScheduler,
        Resource,
        Transforms,
        ClearCommand,
        ContextLimits,
        Cesium3DTile,
        Cesium3DTileColorBlendMode,
        Cesium3DTileContentState,
        Cesium3DTileRefine,
        Cesium3DTileStyle,
        ClippingPlane,
        ClippingPlaneCollection,
        CullFace,
        Cesium3DTilesTester,
        createScene,
        pollToPromise,
        when) {
    'use strict';

    // It's not easily possible to mock the asynchronous pick functions
    // so don't run those tests when using the WebGL stub
    var webglStub = !!window.webglStub;

    var scene;
    var centerLongitude = -1.31968;
    var centerLatitude = 0.698874;

    // Parent tile with content and four child tiles with content
    var tilesetUrl = 'Data/Cesium3DTiles/Tilesets/Tileset/tileset.json';

    // Parent tile with no content and four child tiles with content
    var tilesetEmptyRootUrl = 'Data/Cesium3DTiles/Tilesets/TilesetEmptyRoot/tileset.json';

    // Tileset with 3 levels of uniform subdivision
    var tilesetUniform = 'Data/Cesium3DTiles/Tilesets/TilesetUniform/tileset.json';

    var tilesetReplacement1Url = 'Data/Cesium3DTiles/Tilesets/TilesetReplacement1/tileset.json';
    var tilesetReplacement2Url = 'Data/Cesium3DTiles/Tilesets/TilesetReplacement2/tileset.json';
    var tilesetReplacement3Url = 'Data/Cesium3DTiles/Tilesets/TilesetReplacement3/tileset.json';

    // 3 level tree with mix of additive and replacement refinement
    var tilesetRefinementMix = 'Data/Cesium3DTiles/Tilesets/TilesetRefinementMix/tileset.json';

    // tileset.json : root content points to tiles2.json
    // tiles2.json: root with b3dm content, three children with b3dm content, one child points to tiles3.json
    // tiles3.json: root with b3dm content
    var tilesetOfTilesetsUrl = 'Data/Cesium3DTiles/Tilesets/TilesetOfTilesets/tileset.json';

    var withoutBatchTableUrl = 'Data/Cesium3DTiles/Batched/BatchedWithoutBatchTable/tileset.json';
    var withBatchTableUrl = 'Data/Cesium3DTiles/Batched/BatchedWithBatchTable/tileset.json';
    var noBatchIdsUrl = 'Data/Cesium3DTiles/Batched/BatchedNoBatchIds/tileset.json';

    var withBatchTableHierarchyUrl = 'Data/Cesium3DTiles/Hierarchy/BatchTableHierarchy/tileset.json';

    var withTransformBoxUrl = 'Data/Cesium3DTiles/Batched/BatchedWithTransformBox/tileset.json';
    var withTransformSphereUrl = 'Data/Cesium3DTiles/Batched/BatchedWithTransformSphere/tileset.json';
    var withTransformRegionUrl = 'Data/Cesium3DTiles/Batched/BatchedWithTransformRegion/tileset.json';
    var withBoundingSphereUrl = 'Data/Cesium3DTiles/Batched/BatchedWithBoundingSphere/tileset.json';

    var compositeUrl = 'Data/Cesium3DTiles/Composite/Composite/tileset.json';
    var instancedUrl = 'Data/Cesium3DTiles/Instanced/InstancedWithBatchTable/tileset.json';
    var instancedRedMaterialUrl = 'Data/Cesium3DTiles/Instanced/InstancedRedMaterial/tileset.json';

    // 1 tile where each feature is a different source color
    var colorsUrl = 'Data/Cesium3DTiles/Batched/BatchedColors/tileset.json';

    // 1 tile where each feature has a reddish texture
    var texturedUrl = 'Data/Cesium3DTiles/Batched/BatchedTextured/tileset.json';

    // 1 tile with translucent features
    var translucentUrl = 'Data/Cesium3DTiles/Batched/BatchedTranslucent/tileset.json';

    // 1 tile with opaque and translucent features
    var translucentOpaqueMixUrl = 'Data/Cesium3DTiles/Batched/BatchedTranslucentOpaqueMix/tileset.json';

    // Root tile is transformed from local space to wgs84, child tile is rotated, scaled, and translated locally
    var tilesetWithTransformsUrl = 'Data/Cesium3DTiles/Tilesets/TilesetWithTransforms/tileset.json';

    // Root tile with 4 b3dm children and 1 pnts child with a viewer request volume
    var tilesetWithViewerRequestVolumeUrl = 'Data/Cesium3DTiles/Tilesets/TilesetWithViewerRequestVolume/tileset.json';

    // Parent tile with content and four child tiles with content with viewer request volume for each child
    var tilesetReplacementWithViewerRequestVolumeUrl = 'Data/Cesium3DTiles/Tilesets/TilesetReplacementWithViewerRequestVolume/tileset.json';

    var tilesetWithExternalResourcesUrl = 'Data/Cesium3DTiles/Tilesets/TilesetWithExternalResources/tileset.json';
    var tilesetUrlWithContentUri = 'Data/Cesium3DTiles/Batched/BatchedWithContentDataUri/tileset.json';

    var tilesetSubtreeExpirationUrl = 'Data/Cesium3DTiles/Tilesets/TilesetSubtreeExpiration/tileset.json';
    var tilesetSubtreeUrl = 'Data/Cesium3DTiles/Tilesets/TilesetSubtreeExpiration/subtree.json';
    var batchedExpirationUrl = 'Data/Cesium3DTiles/Batched/BatchedExpiration/tileset.json';
    var batchedColorsB3dmUrl = 'Data/Cesium3DTiles/Batched/BatchedColors/batchedColors.b3dm';
    var batchedVertexColorsUrl = 'Data/Cesium3DTiles/Batched/BatchedWithVertexColors/tileset.json';

    var styleUrl = 'Data/Cesium3DTiles/Style/style.json';

    var pointCloudUrl = 'Data/Cesium3DTiles/PointCloud/PointCloudRGB/tileset.json';
    var pointCloudBatchedUrl = 'Data/Cesium3DTiles/PointCloud/PointCloudBatched/tileset.json';

    beforeAll(function() {
        scene = createScene();
    });

    afterAll(function() {
        scene.destroyForSpecs();
    });

    beforeEach(function() {
        RequestScheduler.clearForSpecs();
        scene.morphTo3D(0.0);

        var camera = scene.camera;
        camera.frustum = new PerspectiveFrustum();
        camera.frustum.aspectRatio = scene.drawingBufferWidth / scene.drawingBufferHeight;
        camera.frustum.fov = CesiumMath.toRadians(60.0);

        viewAllTiles();
    });

    afterEach(function() {
        scene.primitives.removeAll();
    });

    function setZoom(distance) {
        // Bird's eye view
        var center = Cartesian3.fromRadians(centerLongitude, centerLatitude);
        scene.camera.lookAt(center, new HeadingPitchRange(0.0, -1.57, distance));
    }

    function viewAllTiles() {
        setZoom(15.0);
    }

    function viewRootOnly() {
        setZoom(100.0);
    }

    function viewNothing() {
        setZoom(200.0);
    }

    function viewSky() {
        var center = Cartesian3.fromRadians(centerLongitude, centerLatitude, 100);
        scene.camera.lookAt(center, new HeadingPitchRange(0.0, 1.57, 10.0));
    }

    function viewBottomLeft() {
        viewAllTiles();
        scene.camera.moveLeft(200.0);
        scene.camera.moveDown(200.0);
    }

    function viewInstances() {
        setZoom(30.0);
    }

    function viewPointCloud() {
        setZoom(5.0);
    }

    function isSelected(tileset, tile) {
        return tileset._selectedTiles.indexOf(tile) > -1;
    }

    it('throws with undefined url', function() {
        expect(function() {
            return new Cesium3DTileset();
        }).toThrowDeveloperError();
    });

    it('rejects readyPromise with invalid tileset JSON fiile', function() {
        spyOn(Resource._Implementations, 'loadWithXhr').and.callFake(function(url, responseType, method, data, headers, deferred, overrideMimeType) {
            deferred.reject();
        });

        var tileset = scene.primitives.add(new Cesium3DTileset({
            url : 'invalid.json'
        }));
        return tileset.readyPromise.then(function() {
            fail('should not resolve');
        }).otherwise(function(error) {
            expect(tileset.ready).toEqual(false);
        });
    });

    it('loads json with static loadJson method', function() {
        var tilesetJson = {
            asset : {
                version : 2.0
            }
        };

        var uri = 'data:text/plain;base64,' + btoa(JSON.stringify(tilesetJson));

        Cesium3DTileset.loadJson(uri).then(function(result) {
            expect(result).toEqual(tilesetJson);
        }).otherwise(function(error) {
            fail('should not fail');
        });
    });

    it('static method loadJson is used in Cesium3DTileset constructor', function() {
        var path = 'Data/Cesium3DTiles/Tilesets/TilesetOfTilesets/tileset.json';

        var originalLoadJson = Cesium3DTileset.loadJson;

        // override loadJson and replace incorrect url with correct url
        Cesium3DTileset.loadJson = function(tilesetUrl) {
            return originalLoadJson(path);
        };

        // setup tileset with invalid url (overridden loadJson should replace invalid url with correct url)
        var tileset = new Cesium3DTileset({
            url : 'invalid.json'
        });

        // restore original version
        Cesium3DTileset.loadJson = originalLoadJson;

        return tileset.readyPromise.then(function() {
            expect(tileset.ready).toEqual(true);
        }).otherwise(function(error) {
            fail('should not fail');
        });
    });

    it('Constructor works with promise to resource', function() {
        var resource = new Resource({
            url: 'Data/Cesium3DTiles/Tilesets/TilesetOfTilesets/tileset.json'
        });

        // setup tileset with invalid url (overridden loadJson should replace invalid url with correct url)
        var tileset = new Cesium3DTileset({
            url : when.resolve(resource)
        });

        return tileset.readyPromise.then(function() {
            expect(tileset.ready).toEqual(true);
        }).otherwise(function(error) {
            fail('should not fail');
        });
    });

    it('Constructor works with file resource', function() {
        var resource = new Resource({
            url: 'Data/Cesium3DTiles/Tilesets/TilesetOfTilesets/tileset.json'
        });

        // setup tileset with invalid url (overridden loadJson should replace invalid url with correct url)
        var tileset = new Cesium3DTileset({
            url : resource
        });

        return tileset.readyPromise.then(function() {
            expect(tileset.ready).toEqual(true);
        }).otherwise(function(error) {
            fail('should not fail');
        });
    });

     it('rejects readyPromise with invalid tileset version', function() {
        var tilesetJson = {
            asset : {
                version : 2.0
            }
        };

        var uri = 'data:text/plain;base64,' + btoa(JSON.stringify(tilesetJson));

        var tileset = scene.primitives.add(new Cesium3DTileset({
            url : uri
        }));
        return tileset.readyPromise.then(function() {
            fail('should not resolve');
        }).otherwise(function(error) {
            expect(tileset.ready).toEqual(false);
        });
    });

    it('url and tilesetUrl set up correctly given tileset JSON filepath', function() {
        var path = 'Data/Cesium3DTiles/Tilesets/TilesetOfTilesets/tileset.json';
        var tileset = new Cesium3DTileset({
            url : path
        });
        expect(tileset.url).toEqual(path);
    });

    it('url and tilesetUrl set up correctly given path with query string', function() {
        var path = 'Data/Cesium3DTiles/Tilesets/TilesetOfTilesets/tileset.json';
        var param = '?param1=1&param2=2';
        var tileset = new Cesium3DTileset({
            url : path + param
        });
        expect(tileset.url).toEqual(path + param);
    });

    it('resolves readyPromise', function() {
        return Cesium3DTilesTester.loadTileset(scene, tilesetUrl).then(function(tileset) {
            return tileset.readyPromise.then(function(tileset) {
                expect(tileset.ready).toEqual(true);
            });
        });
    });

    it('loads tileset JSON file', function() {
        return Cesium3DTilesTester.loadTileset(scene, tilesetUrl).then(function(tileset) {
            var asset = tileset.asset;
            expect(asset).toBeDefined();
            expect(asset.version).toEqual('1.0');
            expect(asset.tilesetVersion).toEqual('1.2.3');

            var properties = tileset.properties;
            expect(properties).toBeDefined();
            expect(properties.id).toBeDefined();
            expect(properties.id.minimum).toEqual(0);
            expect(properties.id.maximum).toEqual(9);

            expect(tileset._geometricError).toEqual(240.0);
            expect(tileset.root).toBeDefined();
            expect(tileset.url).toEqual(tilesetUrl);
        });
    });

    it('loads tileset with extras', function() {
        return Cesium3DTilesTester.loadTileset(scene, tilesetUrl).then(function(tileset) {
            expect(tileset.extras).toEqual({ 'name': 'Sample Tileset' });
            expect(tileset.root.extras).toBeUndefined();

            var length = tileset.root.children.length;
            var taggedChildren = 0;
            for (var i = 0; i < length; ++i) {
                if (defined(tileset.root.children[i].extras)) {
                    expect(tileset.root.children[i].extras).toEqual({ 'id': 'Special Tile' });
                    ++taggedChildren;
                }
            }

            expect(taggedChildren).toEqual(1);
        });
    });

    it('gets root tile', function() {
        var tileset = scene.primitives.add(new Cesium3DTileset({
            url : tilesetUrl
        }));
        expect(function() {
            return tileset.root;
        }).toThrowDeveloperError();
        return tileset.readyPromise.then(function() {
            expect(tileset.root).toBeDefined();
        });
    });

    it('hasExtension returns true if the tileset JSON file uses the specified extension', function() {
        return Cesium3DTilesTester.loadTileset(scene, withBatchTableHierarchyUrl).then(function(tileset) {
            expect(tileset.hasExtension('3DTILES_batch_table_hierarchy')).toBe(true);
            expect(tileset.hasExtension('3DTILES_nonexistant_extension')).toBe(false);
        });
    });

    it('passes version in query string to tiles', function() {
        return Cesium3DTilesTester.loadTileset(scene, tilesetUrl).then(function(tileset) {
            expect(tileset.root.content._resource.url).toEqual(getAbsoluteUri(tilesetUrl.replace('tileset.json','parent.b3dm?v=1.2.3')));
        });
    });

    it('passes version in query string to all external resources', function() {
        // Spy on loadWithXhr so we can verify requested urls
        spyOn(Resource._Implementations, 'loadWithXhr').and.callThrough();

        var queryParams = '?a=1&b=boy';
        var queryParamsWithVersion = '?a=1&b=boy&v=1.2.3';
        return Cesium3DTilesTester.loadTileset(scene, tilesetWithExternalResourcesUrl + queryParams).then(function(tileset) {
            var calls = Resource._Implementations.loadWithXhr.calls.all();
            var callsLength = calls.length;
            for (var i = 0; i < callsLength; ++i) {
                var url = calls[0].args[0];
                if (url.indexOf(tilesetWithExternalResourcesUrl) >= 0) {
                    var query = url.slice(url.indexOf('?'));
                    if (url.indexOf('tileset.json') >= 0) {
                        // The initial tileset.json does not have a tileset version parameter
                        expect(query).toBe(queryParams);
                    } else {
                        expect(query).toBe(queryParamsWithVersion);
                    }
                }
            }
        });
    });

    it('throws when getting asset and tileset is not ready', function() {
        var tileset = new Cesium3DTileset({
            url : tilesetUrl
        });
        expect(function() {
            return tileset.asset;
        }).toThrowDeveloperError();
    });

    it('throws when getting properties and tileset is not ready', function() {
        var tileset = new Cesium3DTileset({
            url : tilesetUrl
        });
        expect(function() {
            return tileset.properties;
        }).toThrowDeveloperError();
    });

    it('throws when getting extras and tileset is not ready', function() {
        var tileset = new Cesium3DTileset({
            url : tilesetUrl
        });
        expect(function() {
            return tileset.extras;
        }).toThrowDeveloperError();
    });

    it('requests tile with invalid magic', function() {
        var invalidMagicBuffer = Cesium3DTilesTester.generateBatchedTileBuffer({
            magic : [120, 120, 120, 120]
        });
        var tileset = scene.primitives.add(new Cesium3DTileset({
            url : tilesetUrl
        }));
        return tileset.readyPromise.then(function(tileset) {
            // Start spying after the tileset json has been loaded
            spyOn(Resource._Implementations, 'loadWithXhr').and.callFake(function(url, responseType, method, data, headers, deferred, overrideMimeType) {
                deferred.resolve(invalidMagicBuffer);
            });
            scene.renderForSpecs(); // Request root
            var root = tileset.root;
            return root.contentReadyPromise.then(function() {
                fail('should not resolve');
            }).otherwise(function(error) {
                expect(error.message).toBe('Invalid tile content.');
                expect(root._contentState).toEqual(Cesium3DTileContentState.FAILED);
            });
        });
    });

    it('handles failed tile requests', function() {
        viewRootOnly();
        var tileset = scene.primitives.add(new Cesium3DTileset({
            url : tilesetUrl
        }));
        return tileset.readyPromise.then(function(tileset) {
            // Start spying after the tileset json has been loaded
            spyOn(Resource._Implementations, 'loadWithXhr').and.callFake(function(url, responseType, method, data, headers, deferred, overrideMimeType) {
                deferred.reject();
            });
            scene.renderForSpecs(); // Request root
            var root = tileset.root;
            return root.contentReadyPromise.then(function() {
                fail('should not resolve');
            }).otherwise(function(error) {
                expect(root._contentState).toEqual(Cesium3DTileContentState.FAILED);
                var statistics = tileset.statistics;
                expect(statistics.numberOfAttemptedRequests).toBe(0);
                expect(statistics.numberOfPendingRequests).toBe(0);
                expect(statistics.numberOfTilesProcessing).toBe(0);
                expect(statistics.numberOfTilesWithContentReady).toBe(0);
            });
        });
    });

    it('handles failed tile processing', function() {
        viewRootOnly();
        var tileset = scene.primitives.add(new Cesium3DTileset({
            url : tilesetUrl
        }));
        return tileset.readyPromise.then(function(tileset) {
            // Start spying after the tileset json has been loaded
            spyOn(Resource._Implementations, 'loadWithXhr').and.callFake(function(url, responseType, method, data, headers, deferred, overrideMimeType) {
                deferred.resolve(Cesium3DTilesTester.generateBatchedTileBuffer({
                    version : 0 // Invalid version
                }));
            });
            scene.renderForSpecs(); // Request root
            var root = tileset.root;
            return root.contentReadyPromise.then(function() {
                fail('should not resolve');
            }).otherwise(function(error) {
                expect(root._contentState).toEqual(Cesium3DTileContentState.FAILED);
                var statistics = tileset.statistics;
                expect(statistics.numberOfAttemptedRequests).toBe(0);
                expect(statistics.numberOfPendingRequests).toBe(0);
                expect(statistics.numberOfTilesProcessing).toBe(0);
                expect(statistics.numberOfTilesWithContentReady).toBe(0);
            });
        });
    });

    it('renders tileset', function() {
        return Cesium3DTilesTester.loadTileset(scene, tilesetUrl).then(function(tileset) {
            var statistics = tileset._statistics;
            expect(statistics.visited).toEqual(5);
            expect(statistics.numberOfCommands).toEqual(5);
        });
    });

    it('renders tileset in CV', function() {
        return Cesium3DTilesTester.loadTileset(scene, tilesetUrl).then(function(tileset) {
            scene.morphToColumbusView(0.0);
            scene.renderForSpecs();
            var statistics = tileset._statistics;
            expect(statistics.visited).toEqual(5);
            expect(statistics.numberOfCommands).toEqual(5);
        });
    });

    it('renders tileset in 2D', function() {
        return Cesium3DTilesTester.loadTileset(scene, tilesetUrl).then(function(tileset) {
            scene.morphTo2D(0.0);
            tileset.maximumScreenSpaceError = 3;
            scene.renderForSpecs();
            var statistics = tileset._statistics;
            expect(statistics.visited).toEqual(5);
            expect(statistics.numberOfCommands).toEqual(10);
        });
    });

    it('does not render during morph', function() {
        return Cesium3DTilesTester.loadTileset(scene, tilesetUrl).then(function(tileset) {
            var commandList = scene.frameState.commandList;
            scene.renderForSpecs();
            expect(commandList.length).toBeGreaterThan(0);
            scene.morphToColumbusView(1.0);
            scene.renderForSpecs();
            expect(commandList.length).toBe(0);
        });
    });

    it('renders tileset with empty root tile', function() {
        return Cesium3DTilesTester.loadTileset(scene, tilesetEmptyRootUrl).then(function(tileset) {
            var statistics = tileset._statistics;
            expect(statistics.visited).toEqual(5);
            expect(statistics.numberOfCommands).toEqual(4); // Empty tile doesn't issue a command
        });
    });

    it('verify statistics', function() {
        var tileset = scene.primitives.add(new Cesium3DTileset({
            url : tilesetUrl
        }));

        // Verify initial values
        var statistics = tileset._statistics;
        expect(statistics.visited).toEqual(0);
        expect(statistics.numberOfCommands).toEqual(0);
        expect(statistics.numberOfPendingRequests).toEqual(0);
        expect(statistics.numberOfTilesProcessing).toEqual(0);

        return Cesium3DTilesTester.waitForReady(scene, tileset).then(function() {
            // Check that root and children are requested
            expect(statistics.visited).toEqual(5);
            expect(statistics.numberOfCommands).toEqual(0);
            expect(statistics.numberOfPendingRequests).toEqual(5);
            expect(statistics.numberOfTilesProcessing).toEqual(0);

            // Wait for all tiles to load and check that they are all visited and rendered
            return Cesium3DTilesTester.waitForTilesLoaded(scene, tileset).then(function() {
                expect(statistics.visited).toEqual(5);
                expect(statistics.numberOfCommands).toEqual(5);
                expect(statistics.numberOfPendingRequests).toEqual(0);
                expect(statistics.numberOfTilesProcessing).toEqual(0);
            });
        });
    });

    function checkPointAndFeatureCounts(tileset, features, points, triangles) {
        var statistics = tileset._statistics;

        expect(statistics.numberOfFeaturesSelected).toEqual(0);
        expect(statistics.numberOfFeaturesLoaded).toEqual(0);
        expect(statistics.numberOfPointsSelected).toEqual(0);
        expect(statistics.numberOfPointsLoaded).toEqual(0);
        expect(statistics.numberOfTrianglesSelected).toEqual(0);

        return Cesium3DTilesTester.waitForTilesLoaded(scene, tileset).then(function() {
            expect(statistics.numberOfFeaturesSelected).toEqual(features);
            expect(statistics.numberOfFeaturesLoaded).toEqual(features);
            expect(statistics.numberOfPointsSelected).toEqual(points);
            expect(statistics.numberOfPointsLoaded).toEqual(points);
            expect(statistics.numberOfTrianglesSelected).toEqual(triangles);

            viewNothing();
            scene.renderForSpecs();

            expect(statistics.numberOfFeaturesSelected).toEqual(0);
            expect(statistics.numberOfFeaturesLoaded).toEqual(features);
            expect(statistics.numberOfPointsSelected).toEqual(0);
            expect(statistics.numberOfPointsLoaded).toEqual(points);
            expect(statistics.numberOfTrianglesSelected).toEqual(0);

            tileset.trimLoadedTiles();
            scene.renderForSpecs();

            expect(statistics.numberOfFeaturesSelected).toEqual(0);
            expect(statistics.numberOfFeaturesLoaded).toEqual(0);
            expect(statistics.numberOfPointsSelected).toEqual(0);
            expect(statistics.numberOfPointsLoaded).toEqual(0);
            expect(statistics.numberOfTrianglesSelected).toEqual(0);
        });
    }

    it('verify batched features statistics', function() {
        var tileset = scene.primitives.add(new Cesium3DTileset({
            url : withBatchTableUrl
        }));

        return checkPointAndFeatureCounts(tileset, 10, 0, 120);
    });

    it('verify no batch table features statistics', function() {
        var tileset = scene.primitives.add(new Cesium3DTileset({
            url : noBatchIdsUrl
        }));

        return checkPointAndFeatureCounts(tileset, 0, 0, 120);
    });

    it('verify instanced features statistics', function() {
        var tileset = scene.primitives.add(new Cesium3DTileset({
            url : instancedRedMaterialUrl
        }));

        return checkPointAndFeatureCounts(tileset, 25, 0, 12);
    });

    it('verify composite features statistics', function() {
        var tileset = scene.primitives.add(new Cesium3DTileset({
            url : compositeUrl
        }));

        return checkPointAndFeatureCounts(tileset, 35, 0, 132);
    });

    it('verify tileset of tilesets features statistics', function() {
        var tileset = scene.primitives.add(new Cesium3DTileset({
            url : tilesetOfTilesetsUrl
        }));

        return checkPointAndFeatureCounts(tileset, 50, 0, 600);
    });

    it('verify points statistics', function() {
        viewPointCloud();

        var tileset = scene.primitives.add(new Cesium3DTileset({
            url : pointCloudUrl
        }));

        return checkPointAndFeatureCounts(tileset, 0, 1000, 0);
    });

    it('verify triangle statistics', function() {
        var tileset = scene.primitives.add(new Cesium3DTileset({
            url : tilesetEmptyRootUrl
        }));

        return checkPointAndFeatureCounts(tileset, 40, 0, 480);
    });

    it('verify batched points statistics', function() {
        viewPointCloud();

        var tileset = scene.primitives.add(new Cesium3DTileset({
            url : pointCloudBatchedUrl
        }));

        return checkPointAndFeatureCounts(tileset, 8, 1000, 0);
    });

    it('verify memory usage statistics', function() {
        // Calculations in Batched3DModel3DTileContentSpec, minus uvs
        var singleTileGeometryMemory = 7440;
        var singleTileTextureMemory = 0;
        var singleTileBatchTextureMemory = 40;
        var singleTilePickTextureMemory = 40;
        var tilesLength = 5;

        viewNothing();
        return Cesium3DTilesTester.loadTileset(scene, tilesetUrl).then(function(tileset) {
            var statistics = tileset._statistics;

            // No tiles loaded
            expect(statistics.geometryByteLength).toEqual(0);
            expect(statistics.texturesByteLength).toEqual(0);
            expect(statistics.batchTableByteLength).toEqual(0);

            viewRootOnly();
            return Cesium3DTilesTester.waitForTilesLoaded(scene, tileset).then(function() {
                // Root tile loaded
                expect(statistics.geometryByteLength).toEqual(singleTileGeometryMemory);
                expect(statistics.texturesByteLength).toEqual(singleTileTextureMemory);
                expect(statistics.batchTableByteLength).toEqual(0);

                viewAllTiles();
                return Cesium3DTilesTester.waitForTilesLoaded(scene, tileset).then(function() {
                    // All tiles loaded
                    expect(statistics.geometryByteLength).toEqual(singleTileGeometryMemory * tilesLength);
                    expect(statistics.texturesByteLength).toEqual(singleTileTextureMemory * tilesLength);
                    expect(statistics.batchTableByteLength).toEqual(0);

                    // One feature colored, the batch table memory is now higher
                    tileset.root.content.getFeature(0).color = Color.RED;
                    scene.renderForSpecs();
                    expect(statistics.geometryByteLength).toEqual(singleTileGeometryMemory * tilesLength);
                    expect(statistics.texturesByteLength).toEqual(singleTileTextureMemory * tilesLength);
                    expect(statistics.batchTableByteLength).toEqual(singleTileBatchTextureMemory);

                    // All tiles picked, the texture memory is now higher
                    scene.pickForSpecs();
                    expect(statistics.geometryByteLength).toEqual(singleTileGeometryMemory * tilesLength);
                    expect(statistics.texturesByteLength).toEqual(singleTileTextureMemory * tilesLength);
                    expect(statistics.batchTableByteLength).toEqual(singleTileBatchTextureMemory + singleTilePickTextureMemory * tilesLength);

                    // Tiles are still in memory when zoomed out
                    viewNothing();
                    scene.renderForSpecs();
                    expect(statistics.geometryByteLength).toEqual(singleTileGeometryMemory * tilesLength);
                    expect(statistics.texturesByteLength).toEqual(singleTileTextureMemory * tilesLength);
                    expect(statistics.batchTableByteLength).toEqual(singleTileBatchTextureMemory + singleTilePickTextureMemory * tilesLength);

                    // Trim loaded tiles, expect the memory statistics to be 0
                    tileset.trimLoadedTiles();
                    scene.renderForSpecs();
                    expect(statistics.geometryByteLength).toEqual(0);
                    expect(statistics.texturesByteLength).toEqual(0);
                    expect(statistics.batchTableByteLength).toEqual(0);
                });
            });
        });
    });

    it('verify memory usage statistics for shared resources', function() {
        // Six tiles total:
        // * Two b3dm tiles - no shared resources
        // * Two i3dm tiles with embedded glTF - no shared resources
        // * Two i3dm tiles with external glTF - shared resources
        // Expect to see some saving with memory usage since two of the tiles share resources
        // All tiles reference the same external texture but texture caching is not supported yet
        // TODO : tweak test when #5051 is in

        var b3dmGeometryMemory = 840; // Only one box in the tile, unlike most other test tiles
        var i3dmGeometryMemory = 840;

        // Texture is 128x128 RGBA bytes, not mipmapped
        var texturesByteLength = 65536;

        var expectedGeometryMemory = b3dmGeometryMemory * 2 + i3dmGeometryMemory * 3;
        var expectedTextureMemory = texturesByteLength * 5;

        return Cesium3DTilesTester.loadTileset(scene, tilesetWithExternalResourcesUrl).then(function(tileset) {
            var statistics = tileset._statistics;
            expect(statistics.geometryByteLength).toBe(expectedGeometryMemory);
            expect(statistics.texturesByteLength).toBe(expectedTextureMemory);
        });
    });

    it('does not process tileset when screen space error is not met', function() {
        return Cesium3DTilesTester.loadTileset(scene, tilesetUrl).then(function(tileset) {
            var statistics = tileset._statistics;
            expect(statistics.visited).toEqual(5);
            expect(statistics.numberOfCommands).toEqual(5);

            // Set zoom far enough away to not meet sse
            viewNothing();
            scene.renderForSpecs();
            expect(statistics.visited).toEqual(0);
            expect(statistics.numberOfCommands).toEqual(0);
        });
    });

    it('does not select tiles when outside of view frustum', function() {
        return Cesium3DTilesTester.loadTileset(scene, tilesetUrl).then(function(tileset) {
            var statistics = tileset._statistics;
            expect(statistics.visited).toEqual(5);
            expect(statistics.numberOfCommands).toEqual(5);

            viewSky();

            scene.renderForSpecs();
            expect(statistics.visited).toEqual(0);
            expect(statistics.numberOfCommands).toEqual(0);
            expect(tileset.root.visibility(scene.frameState, CullingVolume.MASK_INDETERMINATE)).toEqual(CullingVolume.MASK_OUTSIDE);
        });
    });

    it('does not load additive tiles that are out of view', function() {
        viewBottomLeft();
        return Cesium3DTilesTester.loadTileset(scene, tilesetUrl).then(function(tileset) {
            var statistics = tileset._statistics;
            expect(statistics.numberOfTilesWithContentReady).toEqual(2);
        });
    });

    it('culls with content box', function() {
        // Root tile has a content box that is half the extents of its box
        // Expect to cull root tile and three child tiles
        return Cesium3DTilesTester.loadTileset(scene, tilesetUrl).then(function(tileset) {
            var statistics = tileset._statistics;
            expect(statistics.visited).toEqual(5);
            expect(statistics.numberOfCommands).toEqual(5);

            viewBottomLeft();
            scene.renderForSpecs();
            expect(statistics.visited).toEqual(2); // Visits root, but does not render it
            expect(statistics.numberOfCommands).toEqual(1);
            expect(tileset._selectedTiles[0]).not.toBe(tileset.root);

            // Set contents box to undefined, and now root won't be culled
            tileset.root._contentBoundingVolume = undefined;
            scene.renderForSpecs();
            expect(statistics.visited).toEqual(2);
            expect(statistics.numberOfCommands).toEqual(2);
        });
    });

    function findTileByUri(tiles, uri) {
        var length = tiles.length;
        for (var i = 0; i < length; ++i) {
            var tile = tiles[i];
            var contentHeader = tile._header.content;
            if (defined(contentHeader)) {
                if (contentHeader.uri.indexOf(uri) >= 0) {
                    return tile;
                }
            }
        }
        return undefined;
    }

    it('selects children in front to back order', function() {
        return Cesium3DTilesTester.loadTileset(scene, tilesetUrl).then(function(tileset) {
            // After moving the camera left by 1.0 and down by 0.5, the distance from the camera should be in the order:
            // 1. lower left
            // 2. upper left
            // 3. lower right
            // 4. upper right

            scene.camera.moveLeft(1.0);
            scene.camera.moveDown(0.5);
            scene.renderForSpecs();

            var root = tileset.root;
            var llTile = findTileByUri(root.children, 'll.b3dm');
            var lrTile = findTileByUri(root.children, 'lr.b3dm');
            var urTile = findTileByUri(root.children, 'ur.b3dm');
            var ulTile = findTileByUri(root.children, 'ul.b3dm');

            var selectedTiles = tileset._selectedTiles;
            expect(selectedTiles[0]).toBe(root);
            expect(selectedTiles[1]).toBe(llTile);
            expect(selectedTiles[2]).toBe(ulTile);
            expect(selectedTiles[3]).toBe(lrTile);
            expect(selectedTiles[4]).toBe(urTile);
        });
    });

    function testDynamicScreenSpaceError(url, distance) {
        return Cesium3DTilesTester.loadTileset(scene, url).then(function(tileset) {
            var statistics = tileset._statistics;

            // Horizon view, only root is visible
            var center = Cartesian3.fromRadians(centerLongitude, centerLatitude);
            scene.camera.lookAt(center, new HeadingPitchRange(0.0, 0.0, distance));

            // Set dynamic SSE to false (default)
            tileset.dynamicScreenSpaceError = false;
            scene.renderForSpecs();
            expect(statistics.visited).toEqual(1);
            expect(statistics.numberOfCommands).toEqual(1);

            // Set dynamic SSE to true, now the root is not rendered
            tileset.dynamicScreenSpaceError = true;
            tileset.dynamicScreenSpaceErrorDensity = 1.0;
            tileset.dynamicScreenSpaceErrorFactor = 10.0;
            scene.renderForSpecs();
            expect(statistics.visited).toEqual(0);
            expect(statistics.numberOfCommands).toEqual(0);
        });
    }

    function numberOfChildrenWithoutContent(tile) {
        var children = tile.children;
        var length = children.length;
        var count = 0;
        for (var i = 0; i < length; ++i) {
            var child = children[i];
            if (!child.contentReady) {
                ++count;
            }
        }
        return count;
    }

    // Adjust distances for each test because the dynamic SSE takes the
    // bounding volume height into account, which differs for each bounding volume.
    it('uses dynamic screen space error for tileset with region', function() {
        return testDynamicScreenSpaceError(withTransformRegionUrl, 103.0);
    });

    it('uses dynamic screen space error for tileset with bounding sphere', function() {
        return testDynamicScreenSpaceError(withBoundingSphereUrl, 137.0);
    });

    it('uses dynamic screen space error for local tileset with box', function() {
        return testDynamicScreenSpaceError(withTransformBoxUrl, 103.0);
    });

    it('uses dynamic screen space error for local tileset with sphere', function() {
        return testDynamicScreenSpaceError(withTransformSphereUrl, 144.0);
    });

    it('additive refinement - selects root when sse is met', function() {
        viewRootOnly();
        return Cesium3DTilesTester.loadTileset(scene, tilesetUrl).then(function(tileset) {
            // Meets screen space error, only root tile is rendered
            var statistics = tileset._statistics;
            expect(statistics.visited).toEqual(1);
            expect(statistics.numberOfCommands).toEqual(1);
        });
    });

    it('additive refinement - selects all tiles when sse is not met', function() {
        return Cesium3DTilesTester.loadTileset(scene, tilesetUrl).then(function(tileset) {
            // Does not meet screen space error, all tiles are visible
            var statistics = tileset._statistics;
            expect(statistics.visited).toEqual(5);
            expect(statistics.numberOfCommands).toEqual(5);
        });
    });

    it('additive refinement - use parent\'s geometric error on child\'s box for early refinement', function() {
        return Cesium3DTilesTester.loadTileset(scene, tilesetUrl).then(function(tileset) {
            var statistics = tileset._statistics;
            expect(statistics.visited).toEqual(5);
            expect(statistics.numberOfCommands).toEqual(5);

            // Both right tiles don't meet the SSE anymore
            scene.camera.moveLeft(50.0);
            scene.renderForSpecs();
            expect(statistics.visited).toEqual(3);
            expect(statistics.numberOfCommands).toEqual(3);
        });
    });

    it('additive refinement - selects tile when inside viewer request volume', function() {
        return Cesium3DTilesTester.loadTileset(scene, tilesetWithViewerRequestVolumeUrl).then(function(tileset) {
            var statistics = tileset._statistics;
            // Force root tile to always not meet SSE since this is just checking the request volume
            tileset.maximumScreenSpaceError = 0.0;

            // Renders all 5 tiles
            setZoom(20.0);
            scene.renderForSpecs();
            expect(statistics.numberOfCommands).toEqual(5);

            // No longer renders the tile with a request volume
            setZoom(1500.0);
            scene.renderForSpecs();
            expect(statistics.numberOfCommands).toEqual(4);
        });
    });

    it('replacement refinement - selects root when sse is met', function() {
        viewRootOnly();
        return Cesium3DTilesTester.loadTileset(scene, tilesetUrl).then(function(tileset) {
            tileset.root.refine = Cesium3DTileRefine.REPLACE;

            // Meets screen space error, only root tile is rendered
            scene.renderForSpecs();

            var statistics = tileset._statistics;
            expect(statistics.visited).toEqual(1);
            expect(statistics.numberOfCommands).toEqual(1);
        });
    });

    it('replacement refinement - selects children when sse is not met', function() {
        return Cesium3DTilesTester.loadTileset(scene, tilesetUrl).then(function(tileset) {
            tileset.root.refine = Cesium3DTileRefine.REPLACE;

            // Does not meet screen space error, child tiles replace root tile
            scene.renderForSpecs();

            var statistics = tileset._statistics;
            expect(statistics.visited).toEqual(5); // Visits root, but does not render it
            expect(statistics.numberOfCommands).toEqual(4);
        });
    });

    it('replacement refinement - selects root when sse is not met and children are not ready', function() {
        viewRootOnly();
        return Cesium3DTilesTester.loadTileset(scene, tilesetUrl).then(function(tileset) {
            var root = tileset.root;
            root.refine = Cesium3DTileRefine.REPLACE;

            // Set zoom to start loading child tiles
            viewAllTiles();
            scene.renderForSpecs();

            var statistics = tileset._statistics;
            // LOD skipping visits all visible
            expect(statistics.visited).toEqual(5);
            // no stencil clear command because only the root tile
            expect(statistics.numberOfCommands).toEqual(1);
            expect(statistics.numberOfPendingRequests).toEqual(4);
            expect(numberOfChildrenWithoutContent(root)).toEqual(4);
        });
    });

    it('replacement refinement - selects tile when inside viewer request volume', function() {
        var options = {
            skipLevelOfDetail : false
        };
        return Cesium3DTilesTester.loadTileset(scene, tilesetWithViewerRequestVolumeUrl, options).then(function(tileset) {
            var statistics = tileset._statistics;

            var root = tileset.root;
            root.refine = Cesium3DTileRefine.REPLACE;
            root.hasEmptyContent = false; // mock content
            tileset.maximumScreenSpaceError = 0.0; // Force root tile to always not meet SSE since this is just checking the request volume

            // Renders all 5 tiles
            setZoom(20.0);
            scene.renderForSpecs();
            expect(statistics.numberOfCommands).toEqual(5);
            expect(isSelected(tileset, root)).toBe(false);

            // No longer renders the tile with a request volume
            setZoom(1500.0);
            scene.renderForSpecs();
            expect(statistics.numberOfCommands).toEqual(4);
            expect(isSelected(tileset, root)).toBe(true); // one child is no longer selected. root is chosen instead
        });
    });

    it('replacement refinement - selects upwards when traversal stops at empty tile', function() {
        // No children have content, but all grandchildren have content
        //
        //          C
        //      E       E
        //    C   C   C   C
        //
        return Cesium3DTilesTester.loadTileset(scene, tilesetReplacement1Url).then(function(tileset) {
            tileset.root.geometricError = 90;
            setZoom(80);
            scene.renderForSpecs();

            var statistics = tileset._statistics;
            expect(statistics.selected).toEqual(1);
            expect(statistics.visited).toEqual(3);
            expect(isSelected(tileset, tileset.root)).toBe(true);
        });
    });

    it('replacement refinement - selects root when sse is not met and subtree is not refinable (1)', function() {
        // No children have content, but all grandchildren have content
        //
        //          C
        //      E       E
        //    C   C   C   C
        //
        viewRootOnly();
        return Cesium3DTilesTester.loadTileset(scene, tilesetReplacement1Url).then(function(tileset) {
            tileset.skipLevelOfDetail = false;
            viewAllTiles();
            scene.renderForSpecs();

            var statistics = tileset._statistics;
            var root = tileset.root;

            // Even though root's children are loaded, the grandchildren need to be loaded before it becomes refinable
            expect(numberOfChildrenWithoutContent(root)).toEqual(0); // Children are loaded
            expect(statistics.numberOfCommands).toEqual(1); // No stencil or backface commands; no mixed content
            expect(statistics.numberOfPendingRequests).toEqual(4); // Loading grandchildren

            return Cesium3DTilesTester.waitForTilesLoaded(scene, tileset).then(function() {
                scene.renderForSpecs();
                expect(statistics.numberOfCommands).toEqual(4); // Render children
            });
        });
    });

    it('replacement refinement - selects root when sse is not met and subtree is not refinable (2)', function() {
        // Check that the root is refinable once its child is loaded
        //
        //          C
        //          E
        //        C   E
        //            C (smaller geometric error)
        //

        viewRootOnly();
        return Cesium3DTilesTester.loadTileset(scene, tilesetReplacement2Url).then(function(tileset) {
            tileset.skipLevelOfDetail = false;
            var statistics = tileset._statistics;
            return Cesium3DTilesTester.waitForTilesLoaded(scene, tileset).then(function() {
                expect(statistics.numberOfCommands).toEqual(1);

                setZoom(5.0); // Zoom into the last tile, when it is ready the root is refinable
                scene.renderForSpecs();

                return Cesium3DTilesTester.waitForTilesLoaded(scene, tileset).then(function() {
                    expect(statistics.numberOfCommands).toEqual(2); // Renders two content tiles
                });
            });
        });
    });

    it('replacement refinement - selects root when sse is not met and subtree is not refinable (3)', function() {
        // Check that the root is refinable once its child is loaded
        //
        //          C
        //          T (external tileset ref)
        //          E (root of external tileset)
        //     C  C  C  C
        //

        viewRootOnly();
        return Cesium3DTilesTester.loadTileset(scene, tilesetReplacement3Url).then(function(tileset) {
            tileset.skipLevelOfDetail = false;
            var statistics = tileset._statistics;
            var root = tileset.root;
            expect(statistics.numberOfCommands).toEqual(1);

            viewAllTiles();
            scene.renderForSpecs();
            return root.children[0].contentReadyPromise.then(function() {
                // The external tileset json is loaded, but the external tileset isn't.
                scene.renderForSpecs();
                expect(statistics.numberOfCommands).toEqual(1); // root
                expect(statistics.numberOfPendingRequests).toEqual(4); // Loading child content tiles

                return Cesium3DTilesTester.waitForTilesLoaded(scene, tileset).then(function() {
                    expect(isSelected(tileset, root)).toEqual(false);
                    expect(statistics.numberOfCommands).toEqual(4); // Render child content tiles
                });
            });
        });
    });

    it('replacement and additive refinement', function() {
        //          A
        //      A       R (not rendered)
        //    R   A   R   A
        //
        return Cesium3DTilesTester.loadTileset(scene, tilesetRefinementMix).then(function(tileset) {
            var statistics = tileset._statistics;
            expect(statistics.visited).toEqual(7);
            expect(statistics.numberOfCommands).toEqual(6);
        });
    });

    describe('children bound union optimization', function() {
        it('does not select visible tiles with invisible children', function() {
            return Cesium3DTilesTester.loadTileset(scene, tilesetReplacementWithViewerRequestVolumeUrl).then(function(tileset) {
                var center = Cartesian3.fromRadians(centerLongitude, centerLatitude, 22.0);
                scene.camera.lookAt(center, new HeadingPitchRange(0.0, 1.57, 1.0));

                var root = tileset.root;
                var childRoot = root.children[0];

                scene.renderForSpecs();

                expect(childRoot.visibility(scene.frameState, CullingVolume.MASK_INDETERMINATE)).not.toEqual(CullingVolume.MASK_OUTSIDE);

                expect(childRoot.children[0].visibility(scene.frameState, CullingVolume.MASK_INDETERMINATE)).toEqual(CullingVolume.MASK_OUTSIDE);
                expect(childRoot.children[1].visibility(scene.frameState, CullingVolume.MASK_INDETERMINATE)).toEqual(CullingVolume.MASK_OUTSIDE);
                expect(childRoot.children[2].visibility(scene.frameState, CullingVolume.MASK_INDETERMINATE)).toEqual(CullingVolume.MASK_OUTSIDE);
                expect(childRoot.children[3].visibility(scene.frameState, CullingVolume.MASK_INDETERMINATE)).toEqual(CullingVolume.MASK_OUTSIDE);

                expect(tileset._selectedTiles.length).toEqual(0);
                expect(isSelected(tileset, childRoot)).toBe(false);
            });
        });

        it('does not select external tileset whose root has invisible children', function() {
            return Cesium3DTilesTester.loadTileset(scene, tilesetOfTilesetsUrl).then(function(tileset) {
                var center = Cartesian3.fromRadians(centerLongitude, centerLatitude, 50.0);
                scene.camera.lookAt(center, new HeadingPitchRange(0.0, 1.57, 1.0));
                var root = tileset.root;
                var externalRoot = root.children[0];
                externalRoot.refine = Cesium3DTileRefine.REPLACE;
                scene.renderForSpecs();

                expect(isSelected(tileset, root)).toBe(false);
                expect(isSelected(tileset, externalRoot)).toBe(false);
                expect(root._visible).toBe(false);
                expect(externalRoot._visible).toBe(false);
                expect(tileset.statistics.numberOfTilesCulledWithChildrenUnion).toBe(1);
            });
        });

        it('does not select visible tiles not meeting SSE with visible children', function() {
            return Cesium3DTilesTester.loadTileset(scene, tilesetReplacementWithViewerRequestVolumeUrl).then(function(tileset) {
                var root = tileset.root;
                var childRoot = root.children[0];
                childRoot.geometricError = 240;

                scene.renderForSpecs();

                expect(childRoot.visibility(scene.frameState, CullingVolume.MASK_INDETERMINATE)).not.toEqual(CullingVolume.MASK_OUTSIDE);

                expect(childRoot.children[0].visibility(scene.frameState, CullingVolume.MASK_INDETERMINATE)).not.toEqual(CullingVolume.MASK_OUTSIDE);
                expect(childRoot.children[1].visibility(scene.frameState, CullingVolume.MASK_INDETERMINATE)).not.toEqual(CullingVolume.MASK_OUTSIDE);
                expect(childRoot.children[2].visibility(scene.frameState, CullingVolume.MASK_INDETERMINATE)).not.toEqual(CullingVolume.MASK_OUTSIDE);
                expect(childRoot.children[3].visibility(scene.frameState, CullingVolume.MASK_INDETERMINATE)).not.toEqual(CullingVolume.MASK_OUTSIDE);

                expect(isSelected(tileset, childRoot)).toBe(false);
            });
        });

        it('does select visible tiles meeting SSE with visible children', function() {
            return Cesium3DTilesTester.loadTileset(scene, tilesetReplacementWithViewerRequestVolumeUrl).then(function(tileset) {
                var root = tileset.root;
                var childRoot = root.children[0];

                childRoot.geometricError = 0; // child root should meet SSE and children should not be drawn
                scene.renderForSpecs();
                // wait for load because geometric error has changed
                return Cesium3DTilesTester.waitForTilesLoaded(scene, tileset).then(function(tileset) {
                    expect(childRoot.visibility(scene.frameState, CullingVolume.MASK_INDETERMINATE)).not.toEqual(CullingVolume.MASK_OUTSIDE);

                    expect(childRoot.children[0].visibility(scene.frameState, CullingVolume.MASK_INDETERMINATE)).not.toEqual(CullingVolume.MASK_OUTSIDE);
                    expect(childRoot.children[1].visibility(scene.frameState, CullingVolume.MASK_INDETERMINATE)).not.toEqual(CullingVolume.MASK_OUTSIDE);
                    expect(childRoot.children[2].visibility(scene.frameState, CullingVolume.MASK_INDETERMINATE)).not.toEqual(CullingVolume.MASK_OUTSIDE);
                    expect(childRoot.children[3].visibility(scene.frameState, CullingVolume.MASK_INDETERMINATE)).not.toEqual(CullingVolume.MASK_OUTSIDE);

                    expect(isSelected(tileset, childRoot)).toBe(true);
                });
            });
        });

        it('does select visible tiles with visible children failing request volumes', function() {
            var options = {
                cullWithChildrenBounds : false
            };
            viewRootOnly();
            return Cesium3DTilesTester.loadTileset(scene, tilesetReplacementWithViewerRequestVolumeUrl, options).then(function(tileset) {
                var root = tileset.root;
                var childRoot = root.children[0];

                expect(childRoot.visibility(scene.frameState, CullingVolume.MASK_INDETERMINATE)).not.toEqual(CullingVolume.MASK_OUTSIDE);

                expect(childRoot.children[0].visibility(scene.frameState, CullingVolume.MASK_INDETERMINATE)).not.toEqual(CullingVolume.MASK_OUTSIDE);
                expect(childRoot.children[1].visibility(scene.frameState, CullingVolume.MASK_INDETERMINATE)).not.toEqual(CullingVolume.MASK_OUTSIDE);
                expect(childRoot.children[2].visibility(scene.frameState, CullingVolume.MASK_INDETERMINATE)).not.toEqual(CullingVolume.MASK_OUTSIDE);
                expect(childRoot.children[3].visibility(scene.frameState, CullingVolume.MASK_INDETERMINATE)).not.toEqual(CullingVolume.MASK_OUTSIDE);

                expect(tileset._selectedTiles.length).toEqual(1);
                expect(isSelected(tileset, childRoot)).toBe(true);
            });
        });

        it('does select visible tiles with visible children passing request volumes', function() {
            return Cesium3DTilesTester.loadTileset(scene, tilesetReplacementWithViewerRequestVolumeUrl).then(function(tileset) {
                var root = tileset.root;
                var childRoot = root.children[0];
                childRoot.geometricError = 0;

                // wait for load because geometric error has changed
                return Cesium3DTilesTester.waitForTilesLoaded(scene, tileset).then(function(tileset) {
                    expect(childRoot.visibility(scene.frameState, CullingVolume.MASK_INDETERMINATE)).not.toEqual(CullingVolume.MASK_OUTSIDE);

                    expect(childRoot.children[0].visibility(scene.frameState, CullingVolume.MASK_INDETERMINATE)).not.toEqual(CullingVolume.MASK_OUTSIDE);
                    expect(childRoot.children[1].visibility(scene.frameState, CullingVolume.MASK_INDETERMINATE)).not.toEqual(CullingVolume.MASK_OUTSIDE);
                    expect(childRoot.children[2].visibility(scene.frameState, CullingVolume.MASK_INDETERMINATE)).not.toEqual(CullingVolume.MASK_OUTSIDE);
                    expect(childRoot.children[3].visibility(scene.frameState, CullingVolume.MASK_INDETERMINATE)).not.toEqual(CullingVolume.MASK_OUTSIDE);

                    expect(tileset._selectedTiles.length).toEqual(1);
                    expect(isSelected(tileset, childRoot)).toBe(true);

                    childRoot.geometricError = 200;
                    scene.renderForSpecs();
                    expect(tileset._selectedTiles.length).toEqual(4);
                    expect(isSelected(tileset, childRoot)).toBe(false);
                });
            });
        });
    });

    it('loads tileset with external tileset JSON file', function() {
        // Set view so that no tiles are loaded initially
        viewNothing();

        return Cesium3DTilesTester.loadTileset(scene, tilesetOfTilesetsUrl).then(function(tileset) {
            // Root points to an external tileset JSON file and has no children until it is requested
            var root = tileset.root;
            expect(root.children.length).toEqual(0);

            // Set view so that root's content is requested
            viewRootOnly();
            scene.renderForSpecs();
            return root.contentReadyPromise.then(function() {
                expect(root.hasTilesetContent).toEqual(true);

                // Root has one child now, the root of the external tileset
                expect(root.children.length).toEqual(1);

                // Check that headers are equal
                var subtreeRoot = root.children[0];
                expect(root.refine).toEqual(subtreeRoot.refine);
                expect(root.contentBoundingVolume.boundingVolume).toEqual(subtreeRoot.contentBoundingVolume.boundingVolume);

                // Check that subtree root has 4 children
                expect(subtreeRoot.hasTilesetContent).toEqual(false);
                expect(subtreeRoot.children.length).toEqual(4);
            });
        });
    });

    it('preserves query string with external tileset JSON file', function() {
        // Set view so that no tiles are loaded initially
        viewNothing();

        //Spy on loadWithXhr so we can verify requested urls
        spyOn(Resource._Implementations, 'loadWithXhr').and.callThrough();

        var queryParams = 'a=1&b=boy';
        var expectedUrl = 'Data/Cesium3DTiles/Tilesets/TilesetOfTilesets/tileset.json?' + queryParams;
        return Cesium3DTilesTester.loadTileset(scene, tilesetOfTilesetsUrl + '?' + queryParams).then(function(tileset) {
            //Make sure tileset JSON file was requested with query parameters
            expect(Resource._Implementations.loadWithXhr.calls.argsFor(0)[0]).toEqual(expectedUrl);

            Resource._Implementations.loadWithXhr.calls.reset();

            // Set view so that root's content is requested
            viewRootOnly();
            scene.renderForSpecs();

            return tileset.root.contentReadyPromise;
        }).then(function() {
            //Make sure tileset2.json was requested with query parameters and does not use parent tilesetVersion
            expectedUrl = getAbsoluteUri('Data/Cesium3DTiles/Tilesets/TilesetOfTilesets/tileset2.json?v=1.2.3&' + queryParams);
            expect(Resource._Implementations.loadWithXhr.calls.argsFor(0)[0]).toEqual(expectedUrl);
        });
    });

    it('renders tileset with external tileset JSON file', function() {
        return Cesium3DTilesTester.loadTileset(scene, tilesetOfTilesetsUrl).then(function(tileset) {
            var statistics = tileset._statistics;
            expect(statistics.visited).toEqual(7); // Visits two tiles with tileset content, five tiles with b3dm content
            expect(statistics.numberOfCommands).toEqual(5); // Render the five tiles with b3dm content
        });
    });

    it('always visits external tileset root', function() {
        viewRootOnly();
        return Cesium3DTilesTester.loadTileset(scene, tilesetOfTilesetsUrl).then(function(tileset) {
            var statistics = tileset._statistics;
            expect(statistics.visited).toEqual(2); // Visits external tileset tile, and external tileset root
            expect(statistics.numberOfCommands).toEqual(1); // Renders external tileset root
        });
    });

    it('set tile color', function() {
        return Cesium3DTilesTester.loadTileset(scene, noBatchIdsUrl).then(function(tileset) {
            // Get initial color
            var color;
            Cesium3DTilesTester.expectRender(scene, tileset, function(rgba) {
                color = rgba;
            });

            // Check for color
            tileset.root.color = Color.RED;
            Cesium3DTilesTester.expectRender(scene, tileset, function(rgba) {
                expect(rgba).not.toEqual(color);
            });
        });
    });

    it('debugFreezeFrame', function() {
        return Cesium3DTilesTester.loadTileset(scene, tilesetUrl).then(function(tileset) {
            viewRootOnly();
            scene.renderForSpecs();
            var statistics = tileset._statistics;
            expect(statistics.visited).toEqual(1);
            expect(statistics.numberOfCommands).toEqual(1);

            tileset.debugFreezeFrame = true;
            viewAllTiles();
            scene.renderForSpecs();
            expect(statistics.visited).toEqual(0); // selectTiles returns early, so no tiles are visited
            expect(statistics.numberOfCommands).toEqual(1); // root tile is still in selectedTiles list
        });
    });

    function checkDebugColorizeTiles(url) {
        return Cesium3DTilesTester.loadTileset(scene, url).then(function(tileset) {
            // Get initial color
            var color;
            Cesium3DTilesTester.expectRender(scene, tileset, function(rgba) {
                color = rgba;
            });

            // Check for debug color
            tileset.debugColorizeTiles = true;
            Cesium3DTilesTester.expectRender(scene, tileset, function(rgba) {
                expect(rgba).not.toEqual(color);
            });

            // Check for original color
            tileset.debugColorizeTiles = false;
            Cesium3DTilesTester.expectRender(scene, tileset, function(rgba) {
                expect(rgba).toEqual(color);
            });
        });
    }

    it('debugColorizeTiles for b3dm with batch table', function() {
        return checkDebugColorizeTiles(withBatchTableUrl);
    });

    it('debugColorizeTiles for b3dm without batch table', function() {
        return checkDebugColorizeTiles(noBatchIdsUrl);
    });

    it('debugColorizeTiles for i3dm', function() {
        viewInstances();
        return checkDebugColorizeTiles(instancedUrl);
    });

    it('debugColorizeTiles for cmpt', function() {
        return checkDebugColorizeTiles(compositeUrl);
    });

    it('debugColorizeTiles for pnts with batch table', function() {
        viewPointCloud();
        return checkDebugColorizeTiles(pointCloudBatchedUrl);
    });

    it('debugColorizeTiles for pnts without batch table', function() {
        viewPointCloud();
        return checkDebugColorizeTiles(pointCloudUrl);
    });

    it('debugWireframe', function() {
        return Cesium3DTilesTester.loadTileset(scene, tilesetUrl).then(function(tileset) {
            viewRootOnly();
            tileset.debugWireframe = true;
            scene.renderForSpecs();
            var commands = scene.frameState.commandList;
            var length = commands.length;
            var i;
            for (i = 0; i < length; ++i) {
                expect(commands[i].primitiveType).toEqual(PrimitiveType.LINES);
            }

            tileset.debugWireframe = false;
            scene.renderForSpecs();
            commands = scene.frameState.commandList;
            for (i = 0; i < length; ++i) {
                expect(commands[i].primitiveType).toEqual(PrimitiveType.TRIANGLES);
            }
        });
    });

    it('debugShowBoundingVolume', function() {
        return Cesium3DTilesTester.loadTileset(scene, tilesetUrl).then(function(tileset) {
            viewRootOnly();
            tileset.debugShowBoundingVolume = true;
            scene.renderForSpecs();
            var statistics = tileset._statistics;
            expect(statistics.visited).toEqual(1);
            expect(statistics.numberOfCommands).toEqual(2); // Tile command + bounding volume command

            tileset.debugShowBoundingVolume = false;
            scene.renderForSpecs();
            expect(statistics.numberOfCommands).toEqual(1);
        });
    });

    it('debugShowContentBoundingVolume', function() {
        return Cesium3DTilesTester.loadTileset(scene, tilesetUrl).then(function(tileset) {
            viewRootOnly();
            tileset.debugShowContentBoundingVolume = true;
            scene.renderForSpecs();
            var statistics = tileset._statistics;
            expect(statistics.visited).toEqual(1);
            expect(statistics.numberOfCommands).toEqual(2); // Tile command + bounding volume command

            tileset.debugShowContentBoundingVolume = false;
            scene.renderForSpecs();
            expect(statistics.numberOfCommands).toEqual(1);
        });
    });

    it('debugShowViewerRequestVolume', function() {
        return Cesium3DTilesTester.loadTileset(scene, tilesetWithViewerRequestVolumeUrl).then(function(tileset) {
            tileset.debugShowViewerRequestVolume = true;
            scene.renderForSpecs();
            var statistics = tileset._statistics;
            expect(statistics.visited).toEqual(6); // 1 empty root tile + 4 b3dm tiles + 1 pnts tile
            expect(statistics.numberOfCommands).toEqual(6); // 5 tile commands + viewer request volume command

            tileset.debugShowViewerRequestVolume = false;
            scene.renderForSpecs();
            expect(statistics.numberOfCommands).toEqual(5);
        });
    });

    it('show tile debug labels with regions', function() {
        // tilesetUrl has bounding regions
        return Cesium3DTilesTester.loadTileset(scene, tilesetUrl).then(function(tileset) {
            tileset.debugShowGeometricError = true;
            scene.renderForSpecs();
            expect(tileset._tileDebugLabels).toBeDefined();
            expect(tileset._tileDebugLabels.length).toEqual(5);

            var root = tileset.root;
            expect(tileset._tileDebugLabels._labels[0].text).toEqual('Geometric error: ' + root.geometricError);
            expect(tileset._tileDebugLabels._labels[1].text).toEqual('Geometric error: ' + root.children[0].geometricError);
            expect(tileset._tileDebugLabels._labels[2].text).toEqual('Geometric error: ' + root.children[1].geometricError);
            expect(tileset._tileDebugLabels._labels[3].text).toEqual('Geometric error: ' + root.children[2].geometricError);
            expect(tileset._tileDebugLabels._labels[4].text).toEqual('Geometric error: ' + root.children[3].geometricError);

            tileset.debugShowGeometricError = false;
            scene.renderForSpecs();
            expect(tileset._tileDebugLabels).not.toBeDefined();
        });
    });

    it('show tile debug labels with boxes', function() {
        // tilesetWithTransformsUrl has bounding boxes
        return Cesium3DTilesTester.loadTileset(scene, tilesetWithTransformsUrl).then(function(tileset) {
            tileset.debugShowGeometricError = true;
            scene.renderForSpecs();
            expect(tileset._tileDebugLabels).toBeDefined();
            expect(tileset._tileDebugLabels.length).toEqual(2);

            var root = tileset.root;
            expect(tileset._tileDebugLabels._labels[0].text).toEqual('Geometric error: ' + root.geometricError);
            expect(tileset._tileDebugLabels._labels[1].text).toEqual('Geometric error: ' + root.children[0].geometricError);

            tileset.debugShowGeometricError = false;
            scene.renderForSpecs();
            expect(tileset._tileDebugLabels).not.toBeDefined();
        });
    });

    it('show tile debug labels with bounding spheres', function() {
        // tilesetWithViewerRequestVolumeUrl has bounding sphere
        return Cesium3DTilesTester.loadTileset(scene, tilesetWithViewerRequestVolumeUrl).then(function(tileset) {
            tileset.debugShowGeometricError = true;
            scene.renderForSpecs();

            var length = tileset._selectedTiles.length;
            expect(tileset._tileDebugLabels).toBeDefined();
            expect(tileset._tileDebugLabels.length).toEqual(length);

            for (var i = 0; i < length; ++i) {
                expect(tileset._tileDebugLabels._labels[i].text).toEqual('Geometric error: ' + tileset._selectedTiles[i].geometricError);
            }

            tileset.debugShowGeometricError = false;
            scene.renderForSpecs();
            expect(tileset._tileDebugLabels).not.toBeDefined();
        });
    });

    it('show tile debug labels with rendering statistics', function() {
        // tilesetUrl has bounding regions
        return Cesium3DTilesTester.loadTileset(scene, tilesetUrl).then(function(tileset) {
            tileset.debugShowRenderingStatistics = true;
            viewRootOnly();
            scene.renderForSpecs();
            expect(tileset._tileDebugLabels).toBeDefined();
            expect(tileset._tileDebugLabels.length).toEqual(1);

            var content = tileset.root.content;
            var expected = 'Commands: ' + tileset.root.commandsLength + '\n' +
                           'Triangles: ' + content.trianglesLength + '\n' +
                           'Features: ' + content.featuresLength;

            expect(tileset._tileDebugLabels._labels[0].text).toEqual(expected);

            tileset.debugShowRenderingStatistics = false;
            scene.renderForSpecs();
            expect(tileset._tileDebugLabels).not.toBeDefined();
        });
    });

    it('show tile debug labels with memory usage', function() {
        // tilesetUrl has bounding regions
        return Cesium3DTilesTester.loadTileset(scene, tilesetUrl).then(function(tileset) {
            tileset.debugShowMemoryUsage = true;
            viewRootOnly();
            scene.renderForSpecs();
            expect(tileset._tileDebugLabels).toBeDefined();
            expect(tileset._tileDebugLabels.length).toEqual(1);

            var expected = 'Texture Memory: 0\n' +
                           'Geometry Memory: 0.007';

            expect(tileset._tileDebugLabels._labels[0].text).toEqual(expected);

            tileset.debugShowMemoryUsage = false;
            scene.renderForSpecs();
            expect(tileset._tileDebugLabels).not.toBeDefined();
        });
    });

    it('show tile debug labels with all statistics', function() {
        // tilesetUrl has bounding regions
        return Cesium3DTilesTester.loadTileset(scene, tilesetUrl).then(function(tileset) {
            tileset.debugShowGeometricError = true;
            tileset.debugShowRenderingStatistics = true;
            tileset.debugShowMemoryUsage = true;
            tileset.debugShowUrl = true;
            viewRootOnly();
            scene.renderForSpecs();
            expect(tileset._tileDebugLabels).toBeDefined();

            var expected = 'Geometric error: 70\n' +
                           'Commands: 1\n' +
                           'Triangles: 120\n' +
                           'Features: 10\n' +
                           'Texture Memory: 0\n' +
                           'Geometry Memory: 0.007\n' +
                           'Url: parent.b3dm';
            expect(tileset._tileDebugLabels._labels[0].text).toEqual(expected);

            tileset.debugShowGeometricError = false;
            tileset.debugShowRenderingStatistics = false;
            tileset.debugShowMemoryUsage = false;
            tileset.debugShowUrl = false;
            scene.renderForSpecs();
            expect(tileset._tileDebugLabels).not.toBeDefined();
        });
    });

    it('show only picked tile debug label with all stats', function() {
        // tilesetUrl has bounding regions
        return Cesium3DTilesTester.loadTileset(scene, tilesetUrl).then(function(tileset) {
            tileset.debugShowGeometricError = true;
            tileset.debugShowRenderingStatistics = true;
            tileset.debugShowMemoryUsage = true;
            tileset.debugShowUrl = true;
            tileset.debugPickedTileLabelOnly = true;

            var scratchPosition = new Cartesian3(1.0, 1.0, 1.0);
            tileset.debugPickedTile = tileset.root;
            tileset.debugPickPosition = scratchPosition;

            scene.renderForSpecs();
            expect(tileset._tileDebugLabels).toBeDefined();

            var expected = 'Geometric error: 70\n' +
                           'Commands: 1\n' +
                           'Triangles: 120\n' +
                           'Features: 10\n' +
                           'Texture Memory: 0\n' +
                           'Geometry Memory: 0.007\n' +
                           'Url: parent.b3dm';
            expect(tileset._tileDebugLabels.get(0).text).toEqual(expected);
            expect(tileset._tileDebugLabels.get(0).position).toEqual(scratchPosition);

            tileset.debugPickedTile = undefined;
            scene.renderForSpecs();
            expect(tileset._tileDebugLabels.length).toEqual(0);
        });
    });

    it('does not request tiles when picking', function() {
        viewNothing();
        return Cesium3DTilesTester.loadTileset(scene, tilesetUrl).then(function(tileset) {
            viewRootOnly();
            scene.pickForSpecs();
            expect(tileset._statistics.numberOfPendingRequests).toEqual(0);
            scene.renderForSpecs();
            expect(tileset._statistics.numberOfPendingRequests).toEqual(1);
        });
    });

    it('does not process tiles when picking', function() {
        var spy = spyOn(Cesium3DTile.prototype, 'process').and.callThrough();

        viewNothing();
        return Cesium3DTilesTester.loadTileset(scene, tilesetUrl).then(function(tileset) {
            viewRootOnly();
            scene.renderForSpecs(); // Request root
            expect(tileset._statistics.numberOfPendingRequests).toEqual(1);
            return tileset.root.contentReadyToProcessPromise.then(function() {
                scene.pickForSpecs();
                expect(spy).not.toHaveBeenCalled();
                scene.renderForSpecs();
                expect(spy).toHaveBeenCalled();
            });
        });
    });

    it('does not request tiles when the request scheduler is full', function() {
        viewRootOnly(); // Root tiles are loaded initially
        var options = {
            skipLevelOfDetail : false
        };
        return Cesium3DTilesTester.loadTileset(scene, tilesetUrl, options).then(function(tileset) {
            // Try to load 4 children. Only 3 requests will go through, 1 will be attempted.
            var oldMaximumRequestsPerServer = RequestScheduler.maximumRequestsPerServer;
            RequestScheduler.maximumRequestsPerServer = 3;

            viewAllTiles();
            scene.renderForSpecs();

            expect(tileset._statistics.numberOfPendingRequests).toEqual(3);
            expect(tileset._statistics.numberOfAttemptedRequests).toEqual(1);

            RequestScheduler.maximumRequestsPerServer = oldMaximumRequestsPerServer;
        });
    });

    it('load progress events are raised', function() {
        // [numberOfPendingRequests, numberOfTilesProcessing]
        var results = [
            [1, 0],
            [0, 1],
            [0, 0]
        ];
        var spyUpdate = jasmine.createSpy('listener');

        viewNothing();
        return Cesium3DTilesTester.loadTileset(scene, tilesetUrl).then(function(tileset) {
            tileset.loadProgress.addEventListener(spyUpdate);
            viewRootOnly();
            return Cesium3DTilesTester.waitForTilesLoaded(scene, tileset).then(function() {
                expect(spyUpdate.calls.count()).toEqual(3);
                expect(spyUpdate.calls.allArgs()).toEqual(results);
            });
        });
    });

    it('tilesLoaded', function() {
        var tileset = scene.primitives.add(new Cesium3DTileset({
            url : tilesetUrl
        }));
        expect(tileset.tilesLoaded).toBe(false);
        tileset.readyPromise.then(function() {
            expect(tileset.tilesLoaded).toBe(false);
            return Cesium3DTilesTester.waitForTilesLoaded(scene, tileset).then(function() {
                expect(tileset.tilesLoaded).toBe(true);
            });
        });
    });

    it('all tiles loaded event is raised', function() {
        // Called first when only the root is visible and it becomes loaded, and then again when
        // the rest of the tileset is visible and all tiles are loaded.
        var spyUpdate1 = jasmine.createSpy('listener');
        var spyUpdate2 = jasmine.createSpy('listener');
        viewRootOnly();
        var tileset = scene.primitives.add(new Cesium3DTileset({
            url : tilesetUrl
        }));
        tileset.allTilesLoaded.addEventListener(spyUpdate1);
        tileset.initialTilesLoaded.addEventListener(spyUpdate2);
        return Cesium3DTilesTester.waitForTilesLoaded(scene, tileset).then(function() {
            viewAllTiles();
            return Cesium3DTilesTester.waitForTilesLoaded(scene, tileset).then(function() {
                expect(spyUpdate1.calls.count()).toEqual(2);
                expect(spyUpdate2.calls.count()).toEqual(1);
            });
        });
    });

    it('tile visible event is raised', function() {
        viewRootOnly();
        return Cesium3DTilesTester.loadTileset(scene, tilesetUrl).then(function(tileset) {
            var spyUpdate = jasmine.createSpy('listener');
            tileset.tileVisible.addEventListener(spyUpdate);
            scene.renderForSpecs();
            expect(tileset.root.visibility(scene.frameState, CullingVolume.MASK_INDETERMINATE)).not.toEqual(CullingVolume.MASK_OUTSIDE);
            expect(spyUpdate.calls.count()).toEqual(1);
            expect(spyUpdate.calls.argsFor(0)[0]).toBe(tileset.root);
        });
    });

    it('tile load event is raised', function() {
        viewNothing();
        return Cesium3DTilesTester.loadTileset(scene, tilesetUrl).then(function(tileset) {
            var spyUpdate = jasmine.createSpy('listener');
            tileset.tileLoad.addEventListener(spyUpdate);
            tileset.maximumMemoryUsage = 0;
            viewRootOnly();
            return Cesium3DTilesTester.waitForTilesLoaded(scene, tileset).then(function() {
                // Root is loaded
                expect(spyUpdate.calls.count()).toEqual(1);
                expect(spyUpdate.calls.argsFor(0)[0]).toBe(tileset.root);
                spyUpdate.calls.reset();

                // Unload from cache
                viewNothing();
                scene.renderForSpecs();
                expect(tileset.statistics.numberOfTilesWithContentReady).toEqual(0);

                // Look at root again
                viewRootOnly();
                return Cesium3DTilesTester.waitForTilesLoaded(scene, tileset).then(function() {
                    expect(spyUpdate.calls.count()).toEqual(1);
                    expect(spyUpdate.calls.argsFor(0)[0]).toBe(tileset.root);
                });
            });
        });
    });

    it('tile failed event is raised', function() {
        viewNothing();
        return Cesium3DTilesTester.loadTileset(scene, tilesetUrl).then(function(tileset) {
            spyOn(Resource._Implementations, 'loadWithXhr').and.callFake(function(url, responseType, method, data, headers, deferred, overrideMimeType) {
                deferred.reject('404');
            });
            var spyUpdate = jasmine.createSpy('listener');
            tileset.tileFailed.addEventListener(spyUpdate);
            tileset.maximumMemoryUsage = 0;
            viewRootOnly();
            return Cesium3DTilesTester.waitForTilesLoaded(scene, tileset).then(function() {
                expect(spyUpdate.calls.count()).toEqual(1);

                var arg = spyUpdate.calls.argsFor(0)[0];
                expect(arg).toBeDefined();
                expect(arg.url).toContain('parent.b3dm');
                expect(arg.message).toBeDefined();
            });
        });
    });

    it('destroys', function() {
        return Cesium3DTilesTester.loadTileset(scene, tilesetUrl).then(function(tileset) {
            var root = tileset.root;
            expect(tileset.isDestroyed()).toEqual(false);
            scene.primitives.remove(tileset);
            expect(tileset.isDestroyed()).toEqual(true);

            // Check that all tiles are destroyed
            expect(root.isDestroyed()).toEqual(true);
            expect(root.children[0].isDestroyed()).toEqual(true);
            expect(root.children[1].isDestroyed()).toEqual(true);
            expect(root.children[2].isDestroyed()).toEqual(true);
            expect(root.children[3].isDestroyed()).toEqual(true);
        });
    });

    it('destroys before external tileset JSON file finishes loading', function() {
        viewNothing();
        return Cesium3DTilesTester.loadTileset(scene, tilesetOfTilesetsUrl).then(function(tileset) {
            var root = tileset.root;

            viewRootOnly();
            scene.renderForSpecs(); // Request external tileset JSON file

            var statistics = tileset._statistics;
            expect(statistics.numberOfPendingRequests).toEqual(1);
            scene.primitives.remove(tileset);

            return root.contentReadyPromise.then(function(root) {
                fail('should not resolve');
            }).otherwise(function(error) {
                // Expect the root to not have added any children from the external tileset JSON file
                expect(root.children.length).toEqual(0);
            });
        });
    });

    it('destroys before tile finishes loading', function() {
        viewRootOnly();
        var tileset = scene.primitives.add(new Cesium3DTileset({
            url : tilesetUrl
        }));
        return tileset.readyPromise.then(function(tileset) {
            var root = tileset.root;
            scene.renderForSpecs(); // Request root
            scene.primitives.remove(tileset);

            return root.contentReadyPromise.then(function(content) {
                fail('should not resolve');
            }).otherwise(function(error) {
                expect(root._contentState).toBe(Cesium3DTileContentState.FAILED);
            });
        });
    });

    it('renders with imageBaseLightingFactor', function() {
        return Cesium3DTilesTester.loadTileset(scene, withoutBatchTableUrl).then(function(tileset) {
            expect(scene).toRenderAndCall(function(rgba) {
                expect(rgba).not.toEqual([0, 0, 0, 255]);
                tileset.imageBasedLightingFactor = new Cartesian2(0.0, 0.0);
                expect(scene).notToRender(rgba);
            });
        });
    });

    it('renders with lightColor', function() {
        return Cesium3DTilesTester.loadTileset(scene, withoutBatchTableUrl).then(function(tileset) {
            expect(scene).toRenderAndCall(function(rgba) {
                expect(rgba).not.toEqual([0, 0, 0, 255]);
                tileset.imageBasedLightingFactor = new Cartesian2(0.0, 0.0);
                expect(scene).toRenderAndCall(function(rgba2) {
                    expect(rgba2).not.toEqual(rgba);
                    tileset.lightColor = new Cartesian3(5.0, 5.0, 5.0);
                    expect(scene).notToRender(rgba2);
                });
            });
        });
    });

    ///////////////////////////////////////////////////////////////////////////
    // Styling tests

    it('applies show style to a tileset', function() {
        return Cesium3DTilesTester.loadTileset(scene, withoutBatchTableUrl).then(function(tileset) {
            var hideStyle = new Cesium3DTileStyle({show : 'false'});
            tileset.style = hideStyle;
            expect(tileset.style).toBe(hideStyle);
            expect(scene).toRender([0, 0, 0, 255]);

            tileset.style = new Cesium3DTileStyle({show : 'true'});
            expect(scene).notToRender([0, 0, 0, 255]);
        });
    });

    it('applies style with complex show expression to a tileset', function() {
        return Cesium3DTilesTester.loadTileset(scene, withBatchTableUrl).then(function(tileset) {
            // Each feature in the b3dm file has an id property from 0 to 9
            // ${id} >= 10 will always evaluate to false
            tileset.style = new Cesium3DTileStyle({show : '${id} >= 50 * 2'});
            expect(scene).toRender([0, 0, 0, 255]);

            // ${id} < 10 will always evaluate to true
            tileset.style = new Cesium3DTileStyle({show : '${id} < 200 / 2'});
            expect(scene).notToRender([0, 0, 0, 255]);
        });
    });

    it('applies show style to a tileset with a composite tile', function() {
        return Cesium3DTilesTester.loadTileset(scene, compositeUrl).then(function(tileset) {
            tileset.style = new Cesium3DTileStyle({show : 'false'});
            expect(scene).toRender([0, 0, 0, 255]);

            tileset.style = new Cesium3DTileStyle({show : 'true'});
            expect(scene).notToRender([0, 0, 0, 255]);
        });
    });

    function expectColorStyle(tileset) {
        var color;
        expect(scene).toRenderAndCall(function(rgba) {
            color = rgba;
        });

        tileset.style = new Cesium3DTileStyle({color : 'color("blue")'});
        expect(scene).toRenderAndCall(function(rgba) {
            expect(rgba[0]).toEqual(0);
            expect(rgba[1]).toEqual(0);
            expect(rgba[2]).toBeGreaterThan(0);
            expect(rgba[3]).toEqual(255);
        });

        // set color to transparent
        tileset.style = new Cesium3DTileStyle({color : 'color("blue", 0.0)'});
        expect(scene).toRender([0, 0, 0, 255]);

        tileset.style = new Cesium3DTileStyle({color : 'color("cyan")'});
        expect(scene).toRenderAndCall(function(rgba) {
            expect(rgba[0]).toEqual(0);
            expect(rgba[1]).toBeGreaterThan(0);
            expect(rgba[2]).toBeGreaterThan(0);
            expect(rgba[3]).toEqual(255);
        });

        // Remove style
        tileset.style = undefined;
        expect(scene).toRender(color);
    }

    it('applies color style to a tileset', function() {
        return Cesium3DTilesTester.loadTileset(scene, withoutBatchTableUrl).then(function(tileset) {
            expectColorStyle(tileset);
        });
    });

    it('applies color style to a tileset with translucent tiles', function() {
        return Cesium3DTilesTester.loadTileset(scene, translucentUrl).then(function(tileset) {
            expectColorStyle(tileset);
        });
    });

    it('applies color style to a tileset with translucent and opaque tiles', function() {
        return Cesium3DTilesTester.loadTileset(scene, translucentOpaqueMixUrl).then(function(tileset) {
            expectColorStyle(tileset);
        });
    });

    it('applies style when feature properties change', function() {
        return Cesium3DTilesTester.loadTileset(scene, withBatchTableUrl).then(function(tileset) {
            // Initially, all feature ids are less than 10
            tileset.style = new Cesium3DTileStyle({show : '${id} < 10'});
            expect(scene).notToRender([0, 0, 0, 255]);

            // Change feature ids so the show expression will evaluate to false
            var content = tileset.root.content;
            var length = content.featuresLength;
            var i;
            var feature;
            for (i = 0; i < length; ++i) {
                feature = content.getFeature(i);
                feature.setProperty('id', feature.getProperty('id') + 10);
            }
            expect(scene).toRender([0, 0, 0, 255]);

            // Change ids back
            for (i = 0; i < length; ++i) {
                feature = content.getFeature(i);
                feature.setProperty('id', feature.getProperty('id') - 10);
            }
            expect(scene).notToRender([0, 0, 0, 255]);
        });
    });

    it('applies style when tile is selected after new style is applied', function() {
        return Cesium3DTilesTester.loadTileset(scene, withBatchTableUrl).then(function(tileset) {
            var feature = tileset.root.content.getFeature(0);
            tileset.style = new Cesium3DTileStyle({color: 'color("red")'});
            scene.renderForSpecs();
            expect(feature.color).toEqual(Color.RED);

            tileset.style = new Cesium3DTileStyle({color: 'color("blue")'});
            scene.renderForSpecs();
            expect(feature.color).toEqual(Color.BLUE);

            viewNothing();
            tileset.style = new Cesium3DTileStyle({color: 'color("lime")'});
            scene.renderForSpecs();
            expect(feature.color).toEqual(Color.BLUE); // Hasn't been selected yet

            viewAllTiles();
            scene.renderForSpecs();
            expect(feature.color).toEqual(Color.LIME);

            // Feature's show property is preserved if the style hasn't changed and the feature is newly selected
            feature.show = false;
            scene.renderForSpecs();
            expect(feature.show).toBe(false);
            viewNothing();
            scene.renderForSpecs();
            expect(feature.show).toBe(false);
            viewAllTiles();
            expect(feature.show).toBe(false);
        });
    });

    it('does not reapply style during pick pass', function() {
        return Cesium3DTilesTester.loadTileset(scene, withBatchTableUrl).then(function(tileset) {
            tileset.style = new Cesium3DTileStyle({color: 'color("red")'});
            scene.renderForSpecs();
            expect(tileset._statisticsLastRender.numberOfTilesStyled).toBe(1);
            scene.pickForSpecs();
            expect(tileset._statisticsLastPick.numberOfTilesStyled).toBe(0);
        });
    });

    it('applies style with complex color expression to a tileset', function() {
        return Cesium3DTilesTester.loadTileset(scene, withBatchTableUrl).then(function(tileset) {
            // Each feature in the b3dm file has an id property from 0 to 9
            // ${id} >= 10 will always evaluate to false
            tileset.style = new Cesium3DTileStyle({color : '(${id} >= 50 * 2) ? color("red") : color("blue")'});
            expect(scene).toRenderAndCall(function(rgba) {
                expect(rgba[0]).toEqual(0);
                expect(rgba[1]).toEqual(0);
                expect(rgba[2]).toBeGreaterThan(0);
                expect(rgba[3]).toEqual(255);
            });

            // ${id} < 10 will always evaluate to true
            tileset.style = new Cesium3DTileStyle({color : '(${id} < 50 * 2) ? color("red") : color("blue")'});
            expect(scene).toRenderAndCall(function(rgba) {
                expect(rgba[0]).toBeGreaterThan(0);
                expect(rgba[1]).toEqual(0);
                expect(rgba[2]).toEqual(0);
                expect(rgba[3]).toEqual(255);
            });
        });
    });

    it('applies conditional color style to a tileset', function() {
        return Cesium3DTilesTester.loadTileset(scene, withBatchTableUrl).then(function(tileset) {
            // ${id} < 10 will always evaluate to true
            tileset.style = new Cesium3DTileStyle({
                color : {
                    conditions : [
                        ['${id} < 10', 'color("red")'],
                        ['true', 'color("blue")']
                    ]
                }
            });
            expect(scene).toRenderAndCall(function(rgba) {
                expect(rgba[0]).toBeGreaterThan(0);
                expect(rgba[1]).toEqual(0);
                expect(rgba[2]).toEqual(0);
                expect(rgba[3]).toEqual(255);
            });

            // ${id}>= 10 will always evaluate to false
            tileset.style = new Cesium3DTileStyle({
                color : {
                    conditions : [
                        ['${id} >= 10', 'color("red")'],
                        ['true', 'color("blue")']
                    ]
                }
            });
            expect(scene).toRenderAndCall(function(rgba) {
                expect(rgba[0]).toEqual(0);
                expect(rgba[1]).toEqual(0);
                expect(rgba[2]).toBeGreaterThan(0);
                expect(rgba[3]).toEqual(255);
            });
        });
    });

    it('loads style from uri', function() {
        return Cesium3DTilesTester.loadTileset(scene, withBatchTableUrl).then(function(tileset) {
            // ${id} < 10 will always evaluate to true
            tileset.style = new Cesium3DTileStyle(styleUrl);
            return tileset.style.readyPromise.then(function(style) {
                expect(scene).toRenderAndCall(function(rgba) {
                    expect(rgba[0]).toBeGreaterThan(0);
                    expect(rgba[1]).toEqual(0);
                    expect(rgba[2]).toEqual(0);
                    expect(rgba[3]).toEqual(255);
                });
            }).otherwise(function(error) {
                expect(error).not.toBeDefined();
            });
        });
    });

    it('applies custom style to a tileset', function() {
        var style = new Cesium3DTileStyle();
        style.show = {
            evaluate : function(feature) {
                return this._value;
            },
            _value : false
        };
        style.color = {
            evaluateColor : function(feature, result) {
                return Color.clone(Color.WHITE, result);
            }
        };

        return Cesium3DTilesTester.loadTileset(scene, withoutBatchTableUrl).then(function(tileset) {
            tileset.style = style;
            expect(tileset.style).toBe(style);
            expect(scene).toRender([0, 0, 0, 255]);

            style.show._value = true;
            tileset.makeStyleDirty();
            expect(scene).notToRender([0, 0, 0, 255]);
        });
    });

    function testColorBlendMode(url) {
        return Cesium3DTilesTester.loadTileset(scene, url).then(function(tileset) {
            // Check that the feature is red
            var sourceRed;
            var renderOptions = {
                scene : scene,
                time : new JulianDate(2457522.154792)
            };
            expect(renderOptions).toRenderAndCall(function(rgba) {
                sourceRed = rgba[0];
            });

            expect(renderOptions).toRenderAndCall(function(rgba) {
                expect(rgba[0]).toBeGreaterThan(200);
                expect(rgba[1]).toBeLessThan(25);
                expect(rgba[2]).toBeLessThan(25);
                expect(rgba[3]).toEqual(255);
            });

            // Use HIGHLIGHT blending
            tileset.colorBlendMode = Cesium3DTileColorBlendMode.HIGHLIGHT;

            // Style with dark yellow. Expect the red channel to be darker than before.
            tileset.style = new Cesium3DTileStyle({
                color : 'rgb(128, 128, 0)'
            });
            expect(renderOptions).toRenderAndCall(function(rgba) {
                expect(rgba[0]).toBeGreaterThan(100);
                expect(rgba[0]).toBeLessThan(sourceRed);
                expect(rgba[1]).toBeLessThan(25);
                expect(rgba[2]).toBeLessThan(25);
                expect(rgba[3]).toEqual(255);
            });

            // Style with yellow + alpha. Expect the red channel to be darker than before.
            tileset.style = new Cesium3DTileStyle({
                color : 'rgba(255, 255, 0, 0.5)'
            });
            expect(renderOptions).toRenderAndCall(function(rgba) {
                expect(rgba[0]).toBeGreaterThan(100);
                expect(rgba[0]).toBeLessThan(sourceRed);
                expect(rgba[1]).toBeLessThan(25);
                expect(rgba[2]).toBeLessThan(25);
                expect(rgba[3]).toEqual(255);
            });

            // Use REPLACE blending
            tileset.colorBlendMode = Cesium3DTileColorBlendMode.REPLACE;

            // Style with dark yellow. Expect the red and green channels to be roughly dark yellow.
            tileset.style = new Cesium3DTileStyle({
                color : 'rgb(128, 128, 0)'
            });
            var replaceRed;
            var replaceGreen;
            expect(renderOptions).toRenderAndCall(function(rgba) {
                replaceRed = rgba[0];
                replaceGreen = rgba[1];
                expect(rgba[0]).toBeGreaterThan(100);
                expect(rgba[0]).toBeLessThan(255);
                expect(rgba[1]).toBeGreaterThan(100);
                expect(rgba[1]).toBeLessThan(255);
                expect(rgba[2]).toBeLessThan(25);
                expect(rgba[3]).toEqual(255);
            });

            // Style with yellow + alpha. Expect the red and green channels to be a shade of yellow.
            tileset.style = new Cesium3DTileStyle({
                color : 'rgba(255, 255, 0, 0.5)'
            });
            expect(renderOptions).toRenderAndCall(function(rgba) {
                expect(rgba[0]).toBeGreaterThan(100);
                expect(rgba[0]).toBeLessThan(255);
                expect(rgba[1]).toBeGreaterThan(100);
                expect(rgba[1]).toBeLessThan(255);
                expect(rgba[2]).toBeLessThan(25);
                expect(rgba[3]).toEqual(255);
            });

            // Use MIX blending
            tileset.colorBlendMode = Cesium3DTileColorBlendMode.MIX;
            tileset.colorBlendAmount = 0.5;

            // Style with dark yellow. Expect color to be a mix of the source and style colors.
            tileset.style = new Cesium3DTileStyle({
                color : 'rgb(128, 128, 0)'
            });
            var mixRed;
            var mixGreen;
            expect(renderOptions).toRenderAndCall(function(rgba) {
                mixRed = rgba[0];
                mixGreen = rgba[1];
                expect(rgba[0]).toBeGreaterThan(replaceRed);
                expect(rgba[0]).toBeLessThan(sourceRed);
                expect(rgba[1]).toBeGreaterThan(50);
                expect(rgba[1]).toBeLessThan(replaceGreen);
                expect(rgba[2]).toBeLessThan(25);
                expect(rgba[3]).toEqual(255);
            });

            // Set colorBlendAmount to 0.25. Expect color to be closer to the source color.
            tileset.colorBlendAmount = 0.25;
            expect(renderOptions).toRenderAndCall(function(rgba) {
                expect(rgba[0]).toBeGreaterThan(mixRed);
                expect(rgba[0]).toBeLessThan(sourceRed);
                expect(rgba[1]).toBeGreaterThan(0);
                expect(rgba[1]).toBeLessThan(mixGreen);
                expect(rgba[2]).toBeLessThan(25);
                expect(rgba[3]).toEqual(255);
            });

            // Set colorBlendAmount to 0.0. Expect color to equal the source color
            tileset.colorBlendAmount = 0.0;
            expect(renderOptions).toRenderAndCall(function(rgba) {
                expect(rgba[0]).toEqual(sourceRed);
                expect(rgba[1]).toBeLessThan(25);
                expect(rgba[2]).toBeLessThan(25);
                expect(rgba[3]).toEqual(255);
            });

            // Set colorBlendAmount to 1.0. Expect color to equal the style color
            tileset.colorBlendAmount = 1.0;
            expect(renderOptions).toRenderAndCall(function(rgba) {
                expect(rgba[0]).toEqual(replaceRed);
                expect(rgba[1]).toEqual(replaceGreen);
                expect(rgba[2]).toBeLessThan(25);
                expect(rgba[3]).toEqual(255);
            });

            // Style with yellow + alpha. Expect color to be a mix of the source and style colors.
            tileset.colorBlendAmount = 0.5;
            tileset.style = new Cesium3DTileStyle({
                color : 'rgba(255, 255, 0, 0.5)'
            });
            expect(renderOptions).toRenderAndCall(function(rgba) {
                expect(rgba[0]).toBeGreaterThan(0);
                expect(rgba[1]).toBeGreaterThan(0);
                expect(rgba[2]).toBeLessThan(25);
                expect(rgba[3]).toEqual(255);
            });
        });
    }

    it('sets colorBlendMode', function() {
        return testColorBlendMode(colorsUrl);
    });

    it('sets colorBlendMode when vertex texture fetch is not supported', function() {
        // Disable VTF
        var maximumVertexTextureImageUnits = ContextLimits.maximumVertexTextureImageUnits;
        ContextLimits._maximumVertexTextureImageUnits = 0;
        return testColorBlendMode(colorsUrl).then(function() {
            // Re-enable VTF
            ContextLimits._maximumVertexTextureImageUnits = maximumVertexTextureImageUnits;
        });
    });

    it('sets colorBlendMode for textured tileset', function() {
        return testColorBlendMode(texturedUrl);
    });

    it('sets colorBlendMode for instanced tileset', function() {
        viewInstances();
        return testColorBlendMode(instancedRedMaterialUrl);
    });

    it('sets colorBlendMode for vertex color tileset', function() {
        return testColorBlendMode(batchedVertexColorsUrl);
    });

    ///////////////////////////////////////////////////////////////////////////
    // Cache replacement tests

    it('Unload all cached tiles not required to meet SSE using maximumMemoryUsage', function() {
        return Cesium3DTilesTester.loadTileset(scene, tilesetUrl).then(function(tileset) {
            tileset.maximumMemoryUsage = 0;

            // Render parent and four children (using additive refinement)
            viewAllTiles();
            scene.renderForSpecs();

            var statistics = tileset._statistics;
            expect(statistics.numberOfCommands).toEqual(5);
            expect(statistics.numberOfTilesWithContentReady).toEqual(5); // Five loaded tiles
            expect(tileset.totalMemoryUsageInBytes).toEqual(37200); // Specific to this tileset

            // Zoom out so only root tile is needed to meet SSE.  This unloads
            // the four children since the maximum memory usage is zero.
            viewRootOnly();
            scene.renderForSpecs();

            expect(statistics.numberOfCommands).toEqual(1);
            expect(statistics.numberOfTilesWithContentReady).toEqual(1);
            expect(tileset.totalMemoryUsageInBytes).toEqual(7440); // Specific to this tileset

            // Zoom back in so all four children are re-requested.
            viewAllTiles();

            return Cesium3DTilesTester.waitForTilesLoaded(scene, tileset).then(function() {
                expect(statistics.numberOfCommands).toEqual(5);
                expect(statistics.numberOfTilesWithContentReady).toEqual(5); // Five loaded tiles
                expect(tileset.totalMemoryUsageInBytes).toEqual(37200); // Specific to this tileset
            });
        });
    });

    it('Unload some cached tiles not required to meet SSE using maximumMemoryUsage', function() {
        return Cesium3DTilesTester.loadTileset(scene, tilesetUrl).then(function(tileset) {
            tileset.maximumMemoryUsage = 0.025;  // Just enough memory to allow 3 tiles to remain
            // Render parent and four children (using additive refinement)
            viewAllTiles();
            scene.renderForSpecs();

            var statistics = tileset._statistics;
            expect(statistics.numberOfCommands).toEqual(5);
            expect(statistics.numberOfTilesWithContentReady).toEqual(5); // Five loaded tiles

            // Zoom out so only root tile is needed to meet SSE.  This unloads
            // two of the four children so three tiles are still loaded (the
            // root and two children) since the maximum memory usage is sufficient.
            viewRootOnly();
            scene.renderForSpecs();

            expect(statistics.numberOfCommands).toEqual(1);
            expect(statistics.numberOfTilesWithContentReady).toEqual(3);

            // Zoom back in so the two children are re-requested.
            viewAllTiles();

            return Cesium3DTilesTester.waitForTilesLoaded(scene, tileset).then(function() {
                expect(statistics.numberOfCommands).toEqual(5);
                expect(statistics.numberOfTilesWithContentReady).toEqual(5); // Five loaded tiles
            });
        });
    });

    it('Unloads cached tiles outside of the view frustum using maximumMemoryUsage', function() {
        return Cesium3DTilesTester.loadTileset(scene, tilesetUrl).then(function(tileset) {
            tileset.maximumMemoryUsage = 0;

            scene.renderForSpecs();
            var statistics = tileset._statistics;
            expect(statistics.numberOfCommands).toEqual(5);
            expect(statistics.numberOfTilesWithContentReady).toEqual(5);

            viewSky();

            // All tiles are unloaded
            scene.renderForSpecs();
            expect(statistics.numberOfCommands).toEqual(0);
            expect(statistics.numberOfTilesWithContentReady).toEqual(0);

            // Reset camera so all tiles are reloaded
            viewAllTiles();

            return Cesium3DTilesTester.waitForTilesLoaded(scene, tileset).then(function() {
                expect(statistics.numberOfCommands).toEqual(5);
                expect(statistics.numberOfTilesWithContentReady).toEqual(5);
            });
        });
    });

    it('Unloads cached tiles in a tileset with external tileset JSON file using maximumMemoryUsage', function() {
        return Cesium3DTilesTester.loadTileset(scene, tilesetOfTilesetsUrl).then(function(tileset) {
            var statistics = tileset._statistics;
            var cacheList = tileset._cache._list;

            tileset.maximumMemoryUsage = 0.02;

            scene.renderForSpecs();
            expect(statistics.numberOfCommands).toEqual(5);
            expect(statistics.numberOfTilesWithContentReady).toEqual(5);
            expect(cacheList.length - 1).toEqual(5); // Only tiles with content are on the replacement list. -1 for sentinel.

            // Zoom out so only root tile is needed to meet SSE.  This unloads
            // all tiles except the root and one of the b3dm children
            viewRootOnly();
            scene.renderForSpecs();

            expect(statistics.numberOfCommands).toEqual(1);
            expect(statistics.numberOfTilesWithContentReady).toEqual(2);
            expect(cacheList.length - 1).toEqual(2);

            // Reset camera so all tiles are reloaded
            viewAllTiles();

            return Cesium3DTilesTester.waitForTilesLoaded(scene, tileset).then(function() {
                expect(statistics.numberOfCommands).toEqual(5);
                expect(statistics.numberOfTilesWithContentReady).toEqual(5);

                expect(cacheList.length - 1).toEqual(5);
            });
        });
    });

    it('Unloads cached tiles in a tileset with empty tiles using maximumMemoryUsage', function() {
        return Cesium3DTilesTester.loadTileset(scene, tilesetEmptyRootUrl).then(function(tileset) {
            var statistics = tileset._statistics;

            tileset.maximumMemoryUsage = 0.02;

            scene.renderForSpecs();
            expect(statistics.numberOfCommands).toEqual(4);
            expect(statistics.numberOfTilesWithContentReady).toEqual(4); // 4 children with b3dm content (does not include empty root)

            viewSky();

            // Unload tiles to meet cache size
            scene.renderForSpecs();
            expect(statistics.numberOfCommands).toEqual(0);
            expect(statistics.numberOfTilesWithContentReady).toEqual(2); // 2 children with b3dm content (does not include empty root)

            // Reset camera so all tiles are reloaded
            viewAllTiles();

            return Cesium3DTilesTester.waitForTilesLoaded(scene, tileset).then(function() {
                expect(statistics.numberOfCommands).toEqual(4);
                expect(statistics.numberOfTilesWithContentReady).toEqual(4);
            });
        });
    });

    it('Unload cached tiles when a tileset uses replacement refinement using maximumMemoryUsage', function() {
        // No children have content, but all grandchildren have content
        //
        //          C
        //      E       E
        //    C   C   C   C
        //
        return Cesium3DTilesTester.loadTileset(scene, tilesetReplacement1Url).then(function(tileset) {
            tileset.maximumMemoryUsage = 0; // Only root needs to be visible

            // Render parent and four children (using additive refinement)
            viewAllTiles();
            scene.renderForSpecs();

            var statistics = tileset._statistics;
            expect(statistics.numberOfCommands).toEqual(4); // 4 grandchildren. Root is replaced.
            expect(statistics.numberOfTilesWithContentReady).toEqual(5); // Root + four grandchildren (does not include empty children)

            // Zoom out so only root tile is needed to meet SSE.  This unloads
            // all grandchildren since the max number of loaded tiles is one.
            viewRootOnly();
            scene.renderForSpecs();

            expect(statistics.numberOfCommands).toEqual(1);
            expect(statistics.numberOfTilesWithContentReady).toEqual(1);

            // Zoom back in so the four children are re-requested.
            viewAllTiles();

            return Cesium3DTilesTester.waitForTilesLoaded(scene, tileset).then(function() {
                expect(statistics.numberOfCommands).toEqual(4);
                expect(statistics.numberOfTilesWithContentReady).toEqual(5);
            });
        });
    });

    it('Explicitly unloads cached tiles with trimLoadedTiles', function() {
        return Cesium3DTilesTester.loadTileset(scene, tilesetUrl).then(function(tileset) {
            tileset.maximumMemoryUsage = 0.05;

            // Render parent and four children (using additive refinement)
            viewAllTiles();
            scene.renderForSpecs();

            var statistics = tileset._statistics;
            expect(statistics.numberOfCommands).toEqual(5);
            expect(statistics.numberOfTilesWithContentReady).toEqual(5); // Five loaded tiles

            // Zoom out so only root tile is needed to meet SSE.  The children
            // are not unloaded since max number of loaded tiles is five.
            viewRootOnly();
            scene.renderForSpecs();

            expect(statistics.numberOfCommands).toEqual(1);
            expect(statistics.numberOfTilesWithContentReady).toEqual(5);

            tileset.trimLoadedTiles();
            scene.renderForSpecs();

            expect(statistics.numberOfCommands).toEqual(1);
            expect(statistics.numberOfTilesWithContentReady).toEqual(1);
        });
    });

    it('tileUnload event is raised', function() {
        return Cesium3DTilesTester.loadTileset(scene, tilesetUrl).then(function(tileset) {
            tileset.maximumMemoryUsage = 0;

            // Render parent and four children (using additive refinement)
            viewAllTiles();
            scene.renderForSpecs();

            var statistics = tileset._statistics;
            expect(statistics.numberOfCommands).toEqual(5);
            expect(statistics.numberOfTilesWithContentReady).toEqual(5); // Five loaded tiles

            // Zoom out so only root tile is needed to meet SSE.  All the
            // children are unloaded since max number of loaded tiles is one.
            viewRootOnly();
            var spyUpdate = jasmine.createSpy('listener');
            tileset.tileUnload.addEventListener(spyUpdate);
            scene.renderForSpecs();

            expect(tileset.root.visibility(scene.frameState, CullingVolume.MASK_INDETERMINATE)).not.toEqual(CullingVolume.MASK_OUTSIDE);
            expect(spyUpdate.calls.count()).toEqual(4);
            expect(spyUpdate.calls.argsFor(0)[0]).toBe(tileset.root.children[0]);
            expect(spyUpdate.calls.argsFor(1)[0]).toBe(tileset.root.children[1]);
            expect(spyUpdate.calls.argsFor(2)[0]).toBe(tileset.root.children[2]);
            expect(spyUpdate.calls.argsFor(3)[0]).toBe(tileset.root.children[3]);
        });
    });

    it('maximumMemoryUsage throws when negative', function() {
        var tileset = new Cesium3DTileset({
            url : tilesetUrl
        });
        expect(function() {
            tileset.maximumMemoryUsage = -1;
        }).toThrowDeveloperError();
    });

    it('maximumScreenSpaceError throws when negative', function() {
        var tileset = new Cesium3DTileset({
            url : tilesetUrl
        });
        expect(function() {
            tileset.maximumScreenSpaceError = -1;
        }).toThrowDeveloperError();
    });

    it('propagates tile transform down the tree', function() {
        var b3dmCommands = 1;
        var i3dmCommands = scene.context.instancedArrays ? 1 : 25; // When instancing is not supported there is one command per instance
        var totalCommands = b3dmCommands + i3dmCommands;
        return Cesium3DTilesTester.loadTileset(scene, tilesetWithTransformsUrl).then(function(tileset) {
            var statistics = tileset._statistics;
            var root = tileset.root;
            var rootTransform = Matrix4.unpack(root._header.transform);

            var child = root.children[0];
            var childTransform = Matrix4.unpack(child._header.transform);
            var computedTransform = Matrix4.multiply(rootTransform, childTransform, new Matrix4());

            expect(statistics.numberOfCommands).toBe(totalCommands);
            expect(root.computedTransform).toEqual(rootTransform);
            expect(child.computedTransform).toEqual(computedTransform);

            // Set the tileset's modelMatrix
            var tilesetTransform = Matrix4.fromTranslation(new Cartesian3(0.0, 1.0, 0.0));
            tileset.modelMatrix = tilesetTransform;
            computedTransform = Matrix4.multiply(tilesetTransform, computedTransform, computedTransform);
            scene.renderForSpecs();
            expect(child.computedTransform).toEqual(computedTransform);

            // Set the modelMatrix somewhere off screen
            tileset.modelMatrix = Matrix4.fromTranslation(new Cartesian3(0.0, 100000.0, 0.0));
            scene.renderForSpecs();
            expect(statistics.numberOfCommands).toBe(0);

            // Now bring it back
            tileset.modelMatrix = Matrix4.IDENTITY;
            scene.renderForSpecs();
            expect(statistics.numberOfCommands).toBe(totalCommands);

            // Do the same steps for a tile transform
            child.transform = Matrix4.fromTranslation(new Cartesian3(0.0, 100000.0, 0.0));
            scene.renderForSpecs();
            expect(statistics.numberOfCommands).toBe(1);
            child.transform = Matrix4.IDENTITY;
            scene.renderForSpecs();
            expect(statistics.numberOfCommands).toBe(totalCommands);
        });
    });

    it('does not mark tileset as refining when tiles have selection depth 0', function() {
        viewRootOnly();
        return Cesium3DTilesTester.loadTileset(scene, tilesetUrl).then(function(tileset) {
            viewAllTiles();
            scene.renderForSpecs();
            var statistics = tileset._statistics;
            expect(statistics.numberOfTilesWithContentReady).toEqual(1);
            expect(tileset._selectedTiles[0]._selectionDepth).toEqual(0);
            expect(tileset._hasMixedContent).toBe(false);

            return Cesium3DTilesTester.waitForTilesLoaded(scene, tileset).then(function(tileset) {
                expect(statistics.numberOfTilesWithContentReady).toEqual(5);
                expect(tileset._hasMixedContent).toBe(false);
            });
        });
    });

    it('marks tileset as mixed when tiles have nonzero selection depth', function() {
        return Cesium3DTilesTester.loadTileset(scene, tilesetReplacement3Url).then(function(tileset) {
            var statistics = tileset._statistics;

            tileset.root.children[0].children[0].children[0].unloadContent();
            tileset.root.children[0].children[0].children[1].unloadContent();
            tileset.root.children[0].children[0].children[2].unloadContent();
            statistics.numberOfTilesWithContentReady -= 3;

            scene.renderForSpecs();

            expect(tileset._hasMixedContent).toBe(true);
            expect(statistics.numberOfTilesWithContentReady).toEqual(2);
            expect(tileset.root.children[0].children[0].children[3]._selectionDepth).toEqual(1);
            expect(tileset.root._selectionDepth).toEqual(0);

            return Cesium3DTilesTester.waitForTilesLoaded(scene, tileset).then(function(tileset) {
                expect(statistics.numberOfTilesWithContentReady).toEqual(5);
                expect(tileset._hasMixedContent).toBe(false);
            });
        });
    });

    it('adds stencil clear command first when unresolved', function() {
        return Cesium3DTilesTester.loadTileset(scene, tilesetReplacement3Url).then(function(tileset) {
            tileset.root.children[0].children[0].children[0].unloadContent();
            tileset.root.children[0].children[0].children[1].unloadContent();
            tileset.root.children[0].children[0].children[2].unloadContent();

            scene.renderForSpecs();
            var commandList = scene.frameState.commandList;
            expect(commandList[0] instanceof ClearCommand).toBe(true);
            expect(commandList[0].stencil).toBe(0);
        });
    });

    it('creates duplicate backface commands', function() {
        return Cesium3DTilesTester.loadTileset(scene, tilesetReplacement3Url).then(function(tileset) {
            var statistics = tileset._statistics;
            var root = tileset.root;

            tileset.root.children[0].children[0].children[0].unloadContent();
            tileset.root.children[0].children[0].children[1].unloadContent();
            tileset.root.children[0].children[0].children[2].unloadContent();

            scene.renderForSpecs();

            // 2 for root tile, 1 for child, 1 for stencil clear
            // Tiles that are marked as finalResolution, including leaves, do not create back face commands
            expect(statistics.numberOfCommands).toEqual(4);
            expect(isSelected(tileset, root)).toBe(true);
            expect(root._finalResolution).toBe(false);
            expect(isSelected(tileset, root.children[0].children[0].children[3])).toBe(true);
            expect(root.children[0].children[0].children[3]._finalResolution).toBe(true);
            expect(tileset._hasMixedContent).toBe(true);

            var commandList = scene.frameState.commandList;
            var rs = commandList[1].renderState;
            expect(rs.cull.enabled).toBe(true);
            expect(rs.cull.face).toBe(CullFace.FRONT);
            expect(rs.polygonOffset.enabled).toBe(true);
        });
    });

    it('does not create duplicate backface commands if no selected descendants', function() {
        return Cesium3DTilesTester.loadTileset(scene, tilesetReplacement3Url).then(function(tileset) {
            var statistics = tileset._statistics;
            var root = tileset.root;

            tileset.root.children[0].children[0].children[0].unloadContent();
            tileset.root.children[0].children[0].children[1].unloadContent();
            tileset.root.children[0].children[0].children[2].unloadContent();
            tileset.root.children[0].children[0].children[3].unloadContent();

            scene.renderForSpecs();

            // 2 for root tile, 1 for child, 1 for stencil clear
            expect(statistics.numberOfCommands).toEqual(1);
            expect(isSelected(tileset, root)).toBe(true);
            expect(root._finalResolution).toBe(true);
            expect(isSelected(tileset, root.children[0].children[0].children[0])).toBe(false);
            expect(isSelected(tileset, root.children[0].children[0].children[1])).toBe(false);
            expect(isSelected(tileset, root.children[0].children[0].children[2])).toBe(false);
            expect(isSelected(tileset, root.children[0].children[0].children[3])).toBe(false);
            expect(tileset._hasMixedContent).toBe(false);
        });
    });

    it('does not add commands or stencil clear command with no selected tiles', function() {
        var tileset = scene.primitives.add(new Cesium3DTileset({
            url : tilesetUrl
        }));
        scene.renderForSpecs();
        var statistics = tileset._statistics;
        expect(tileset._selectedTiles.length).toEqual(0);
        expect(statistics.numberOfCommands).toEqual(0);
    });

    it('does not add stencil clear command or backface commands when fully resolved', function() {
        viewAllTiles();
        return Cesium3DTilesTester.loadTileset(scene, tilesetReplacement3Url).then(function(tileset) {
            var statistics = tileset._statistics;
            expect(statistics.numberOfCommands).toEqual(tileset._selectedTiles.length);

            var commandList = scene.frameState.commandList;
            var length = commandList.length;
            for (var i = 0; i < length; ++i) {
                var command = commandList[i];
                expect(command instanceof ClearCommand).toBe(false);
                expect(command.renderState.cull.face).not.toBe(CullFace.FRONT);
            }
        });
    });

    it('loadSiblings', function() {
        viewBottomLeft();
        return Cesium3DTilesTester.loadTileset(scene, tilesetReplacement3Url, {
            loadSiblings : false
        }).then(function(tileset) {
            var statistics = tileset._statistics;
            expect(statistics.numberOfTilesWithContentReady).toBe(2);
            tileset.loadSiblings = true;
            scene.renderForSpecs();
            return Cesium3DTilesTester.waitForTilesLoaded(scene, tileset).then(function(tileset) {
                expect(statistics.numberOfTilesWithContentReady).toBe(5);
            });
        });
    });

    it('immediatelyLoadDesiredLevelOfDetail', function() {
        viewNothing();
        return Cesium3DTilesTester.loadTileset(scene, tilesetUrl, {
            immediatelyLoadDesiredLevelOfDetail : true
        }).then(function(tileset) {
            var root = tileset.root;
            var child = findTileByUri(root.children, 'll.b3dm');
            tileset.root.refine = Cesium3DTileRefine.REPLACE;
            tileset._allTilesAdditive = false;
            viewBottomLeft();
            return Cesium3DTilesTester.waitForTilesLoaded(scene, tileset).then(function(tileset) {
                expect(isSelected(tileset, child));
                expect(!isSelected(tileset, root));
                expect(root.contentUnloaded).toBe(true);
                // Renders child while parent loads
                viewRootOnly();
                scene.renderForSpecs();
                expect(isSelected(tileset, child));
                expect(!isSelected(tileset, root));
                return Cesium3DTilesTester.waitForTilesLoaded(scene, tileset).then(function(tileset) {
                    expect(!isSelected(tileset, child));
                    expect(isSelected(tileset, root));
                });
            });
        });
    });

    it('selects children if no ancestors available', function() {
        return Cesium3DTilesTester.loadTileset(scene, tilesetOfTilesetsUrl).then(function(tileset) {
            var statistics = tileset._statistics;
            var parent = tileset.root.children[0];
            var child = parent.children[3].children[0];
            parent.refine = Cesium3DTileRefine.REPLACE;
            parent.unloadContent();

            viewBottomLeft();
            scene.renderForSpecs();

            expect(child.contentReady).toBe(true);
            expect(parent.contentReady).toBe(false);
            expect(isSelected(tileset, child)).toBe(true);
            expect(isSelected(tileset, parent)).toBe(false);
            expect(statistics.numberOfCommands).toEqual(1);
        });
    });

    it('tile expires', function() {
        return Cesium3DTilesTester.loadTileset(scene, batchedExpirationUrl).then(function(tileset) {
            // Intercept the request and load content that produces more draw commands, to simulate fetching new content after the original expires
            spyOn(Resource._Implementations, 'loadWithXhr').and.callFake(function(url, responseType, method, data, headers, deferred, overrideMimeType) {
                Resource._DefaultImplementations.loadWithXhr(batchedColorsB3dmUrl, responseType, method, data, headers, deferred, overrideMimeType);
            });
            var tile = tileset.root;
            var statistics = tileset._statistics;
            var expiredContent;
            tileset.style = new Cesium3DTileStyle({
                color : 'color("red")'
            });

            // Check that expireDuration and expireDate are correctly set
            var expireDate = JulianDate.addSeconds(JulianDate.now(), 5.0, new JulianDate());
            expect(JulianDate.secondsDifference(tile.expireDate, expireDate)).toEqualEpsilon(0.0, CesiumMath.EPSILON1);
            expect(tile.expireDuration).toBe(5.0);
            expect(tile.contentExpired).toBe(false);
            expect(tile.contentReady).toBe(true);
            expect(tile.contentAvailable).toBe(true);
            expect(tile._expiredContent).toBeUndefined();

            // Check statistics
            expect(statistics.numberOfCommands).toBe(1);
            expect(statistics.numberOfTilesTotal).toBe(1);

            // Trigger expiration to happen next frame
            tile.expireDate = JulianDate.addSeconds(JulianDate.now(), -1.0, new JulianDate());

            // Stays in the expired state until the request goes through
            var originalMaxmimumRequests = RequestScheduler.maximumRequests;
            RequestScheduler.maximumRequests = 0; // Artificially limit Request Scheduler so the request won't go through
            scene.renderForSpecs();
            RequestScheduler.maximumRequests = originalMaxmimumRequests;
            expiredContent = tile._expiredContent;
            expect(tile.contentExpired).toBe(true);
            expect(tile.contentAvailable).toBe(true); // Expired content now exists
            expect(expiredContent).toBeDefined();

            // Expired content renders while new content loads in
            expect(statistics.numberOfCommands).toBe(1);
            expect(statistics.numberOfTilesTotal).toBe(1);

            // Request goes through, now in the LOADING state
            scene.renderForSpecs();
            expect(tile.contentExpired).toBe(false);
            expect(tile.contentReady).toBe(false);
            expect(tile.contentAvailable).toBe(true);
            expect(tile._contentState).toBe(Cesium3DTileContentState.LOADING);
            expect(tile._expiredContent).toBeDefined(); // Still holds onto expired content until the content state is READY

            // Check that url contains a query param with the timestamp
            var url = Resource._Implementations.loadWithXhr.calls.first().args[0];
            expect(url.indexOf('expired=') >= 0).toBe(true);

            // statistics are still the same
            expect(statistics.numberOfCommands).toBe(1);
            expect(statistics.numberOfTilesTotal).toBe(1);

            return pollToPromise(function() {
                expect(statistics.numberOfCommands).toBe(1); // Still renders expired content
                scene.renderForSpecs();
                return tile.contentReady;
            }).then(function() {
                scene.renderForSpecs();

                // Expired content is destroyed
                expect(tile._expiredContent).toBeUndefined();
                expect(expiredContent.isDestroyed()).toBe(true);

                // Expect the style to be reapplied
                expect(tile.content.getFeature(0).color).toEqual(Color.RED);

                // statistics for new content
                expect(statistics.numberOfCommands).toBe(10);
                expect(statistics.numberOfTilesTotal).toBe(1);
            });
        });
    });

    function modifySubtreeBuffer(arrayBuffer) {
        var uint8Array = new Uint8Array(arrayBuffer);
        var jsonString = getStringFromTypedArray(uint8Array);
        var json = JSON.parse(jsonString);
        json.root.children.splice(0, 1);

        jsonString = JSON.stringify(json);
        var length = jsonString.length;
        uint8Array = new Uint8Array(length);
        for (var i = 0; i < length; i++) {
            uint8Array[i] = jsonString.charCodeAt(i);
        }
        return uint8Array.buffer;
    }

    it('tile with tileset content expires', function() {
        return Cesium3DTilesTester.loadTileset(scene, tilesetSubtreeExpirationUrl).then(function(tileset) {
            // Intercept the request and load a subtree with one less child. Still want to make an actual request to simulate
            // real use cases instead of immediately returning a pre-created array buffer.
            spyOn(Resource._Implementations, 'loadWithXhr').and.callFake(function(url, responseType, method, data, headers, deferred, overrideMimeType) {
                var newDeferred = when.defer();
                Resource._DefaultImplementations.loadWithXhr(tilesetSubtreeUrl, responseType, method, data, headers, newDeferred, overrideMimeType);
                newDeferred.promise.then(function(arrayBuffer) {
                    deferred.resolve(modifySubtreeBuffer(arrayBuffer));
                });
            });

            var subtreeRoot = tileset.root.children[0];
            var subtreeChildren = subtreeRoot.children[0].children;
            var childrenLength = subtreeChildren.length;
            var statistics = tileset._statistics;

            // Check statistics
            expect(statistics.numberOfCommands).toBe(5);
            expect(statistics.numberOfTilesTotal).toBe(7);
            expect(statistics.numberOfTilesWithContentReady).toBe(5);

            // Trigger expiration to happen next frame
            subtreeRoot.expireDate = JulianDate.addSeconds(JulianDate.now(), -1.0, new JulianDate());

            // Listen to tile unload events
            var spyUpdate = jasmine.createSpy('listener');
            tileset.tileUnload.addEventListener(spyUpdate);

            // Tiles in the subtree are removed from the cache and destroyed.
            scene.renderForSpecs(); // Becomes expired
            scene.renderForSpecs(); // Makes request
            expect(subtreeRoot.children).toEqual([]);
            for (var i = 0; i < childrenLength; ++i) {
                expect(subtreeChildren[0].isDestroyed()).toBe(true);
            }
            expect(spyUpdate.calls.count()).toEqual(4);

            // Remove the spy so new tiles load in normally
            Resource._Implementations.loadWithXhr = Resource._DefaultImplementations.loadWithXhr;

            // Wait for the new tileset content to come in with one less leaf
            return pollToPromise(function() {
                scene.renderForSpecs();
                return subtreeRoot.contentReady && tileset.tilesLoaded;
            }).then(function() {
                scene.renderForSpecs();
                expect(statistics.numberOfCommands).toBe(4);
                expect(statistics.numberOfTilesTotal).toBe(6);
                expect(statistics.numberOfTilesWithContentReady).toBe(4);
            });
        });
    });

    it('tile expires and request fails', function() {
        return Cesium3DTilesTester.loadTileset(scene, batchedExpirationUrl).then(function(tileset) {
            spyOn(Resource._Implementations, 'loadWithXhr').and.callFake(function(url, responseType, method, data, headers, deferred, overrideMimeType) {
                deferred.reject();
            });
            var tile = tileset.root;
            var statistics = tileset._statistics;

            // Trigger expiration to happen next frame
            tile.expireDate = JulianDate.addSeconds(JulianDate.now(), -1.0, new JulianDate());

            // After update the tile is expired
            scene.renderForSpecs();

            // Make request (it will fail)
            scene.renderForSpecs();

            // Render scene
            scene.renderForSpecs();
            expect(tile._contentState).toBe(Cesium3DTileContentState.FAILED);
            expect(statistics.numberOfCommands).toBe(0);
            expect(statistics.numberOfTilesTotal).toBe(1);
        });
    });

    it('tile expiration date', function() {
        return Cesium3DTilesTester.loadTileset(scene, tilesetUrl).then(function(tileset) {
            var tile = tileset.root;

            // Trigger expiration to happen next frame
            tile.expireDate = JulianDate.addSeconds(JulianDate.now(), -1.0, new JulianDate());

            // Stays in the expired state until the request goes through
            var originalMaxmimumRequests = RequestScheduler.maximumRequests;
            RequestScheduler.maximumRequests = 0; // Artificially limit Request Scheduler so the request won't go through
            scene.renderForSpecs();
            RequestScheduler.maximumRequests = originalMaxmimumRequests;

            expect(tile.contentExpired).toBe(true);

            return pollToPromise(function() {
                scene.renderForSpecs();
                return tile.contentReady;
            }).then(function() {
                scene.renderForSpecs();
                expect(tile._expiredContent).toBeUndefined();
                expect(tile.expireDate).toBeUndefined();
            });
        });
    });

    it('supports content data URIs', function() {
        return Cesium3DTilesTester.loadTileset(scene, tilesetUrlWithContentUri).then(function(tileset) {
            var statistics = tileset._statistics;
            expect(statistics.visited).toEqual(1);
            expect(statistics.numberOfCommands).toEqual(1);
        });
    });

    it('destroys attached ClippingPlaneCollections and ClippingPlaneCollections that have been detached', function() {
        return Cesium3DTilesTester.loadTileset(scene, tilesetUrl).then(function(tileset) {
            var clippingPlaneCollection1 = new ClippingPlaneCollection({
                planes : [
                    new ClippingPlane(Cartesian3.UNIT_Z, -100000000.0)
                ]
            });
            expect(clippingPlaneCollection1.owner).not.toBeDefined();

            tileset.clippingPlanes = clippingPlaneCollection1;
            var clippingPlaneCollection2 = new ClippingPlaneCollection({
                planes : [
                    new ClippingPlane(Cartesian3.UNIT_Z, -100000000.0)
                ]
            });

            tileset.clippingPlanes = clippingPlaneCollection2;
            expect(clippingPlaneCollection1.isDestroyed()).toBe(true);

            scene.primitives.remove(tileset);
            expect(clippingPlaneCollection2.isDestroyed()).toBe(true);
        });
    });

    it('throws a DeveloperError when given a ClippingPlaneCollection attached to another Tileset', function() {
        var clippingPlanes;
        return Cesium3DTilesTester.loadTileset(scene, tilesetUrl).then(function(tileset1) {
            clippingPlanes = new ClippingPlaneCollection({
                planes : [
                    new ClippingPlane(Cartesian3.UNIT_X, 0.0)
                ]
            });
            tileset1.clippingPlanes = clippingPlanes;

            return Cesium3DTilesTester.loadTileset(scene, tilesetUrl);
        })
        .then(function(tileset2) {
            expect(function() {
                tileset2.clippingPlanes = clippingPlanes;
            }).toThrowDeveloperError();
        });
    });

    it('clipping planes cull hidden tiles', function() {
        return Cesium3DTilesTester.loadTileset(scene, tilesetUrl).then(function(tileset) {
            var visibility = tileset.root.visibility(scene.frameState, CullingVolume.MASK_INSIDE);

            expect(visibility).not.toBe(CullingVolume.MASK_OUTSIDE);

            var plane = new ClippingPlane(Cartesian3.UNIT_Z, -100000000.0);
            tileset.clippingPlanes = new ClippingPlaneCollection({
                planes : [
                    plane
                ]
            });

            visibility = tileset.root.visibility(scene.frameState, CullingVolume.MASK_INSIDE);

            expect(visibility).toBe(CullingVolume.MASK_OUTSIDE);

            plane.distance = 0.0;
            visibility = tileset.root.visibility(scene.frameState, CullingVolume.MASK_INSIDE);

            expect(visibility).not.toBe(CullingVolume.MASK_OUTSIDE);
        });
    });

    it('clipping planes cull hidden content', function() {
        return Cesium3DTilesTester.loadTileset(scene, tilesetUrl).then(function(tileset) {
            var visibility = tileset.root.contentVisibility(scene.frameState);

            expect(visibility).not.toBe(Intersect.OUTSIDE);

            var plane = new ClippingPlane(Cartesian3.UNIT_Z, -100000000.0);
            tileset.clippingPlanes = new ClippingPlaneCollection({
                planes : [
                    plane
                ]
            });

            visibility = tileset.root.contentVisibility(scene.frameState);

            expect(visibility).toBe(Intersect.OUTSIDE);

            plane.distance = 0.0;
            visibility = tileset.root.contentVisibility(scene.frameState);

            expect(visibility).not.toBe(Intersect.OUTSIDE);
        });
    });

    it('clipping planes cull tiles completely inside clipping region', function() {
        return Cesium3DTilesTester.loadTileset(scene, tilesetUrl).then(function(tileset) {
            var statistics = tileset._statistics;
            var root = tileset.root;

            scene.renderForSpecs();

            expect(statistics.numberOfCommands).toEqual(5);

            tileset.update(scene.frameState);

            var radius = 287.0736139905632;

            var plane = new ClippingPlane(Cartesian3.UNIT_X, radius);
            tileset.clippingPlanes = new ClippingPlaneCollection({
                planes : [
                    plane
                ]
            });

            tileset.update(scene.frameState);
            scene.renderForSpecs();

            expect(statistics.numberOfCommands).toEqual(5);
            expect(root._isClipped).toBe(false);

            plane.distance = -1;

            tileset.update(scene.frameState);
            scene.renderForSpecs();

            expect(statistics.numberOfCommands).toEqual(3);
            expect(root._isClipped).toBe(true);

            plane.distance = -radius;

            tileset.update(scene.frameState);
            scene.renderForSpecs();

            expect(statistics.numberOfCommands).toEqual(0);
            expect(root._isClipped).toBe(true);
        });
    });

    it('clipping planes cull tiles completely inside clipping region for i3dm', function() {
        return Cesium3DTilesTester.loadTileset(scene, tilesetWithExternalResourcesUrl).then(function(tileset) {
            var statistics = tileset._statistics;
            var root = tileset.root;

            scene.renderForSpecs();

            expect(statistics.numberOfCommands).toEqual(6);

            tileset.update(scene.frameState);

            var radius = 142.19001637409772;

            var plane = new ClippingPlane(Cartesian3.UNIT_Z, radius);
            tileset.clippingPlanes = new ClippingPlaneCollection({
                planes : [
                    plane
                ]
            });

            tileset.update(scene.frameState);
            scene.renderForSpecs();

            expect(statistics.numberOfCommands).toEqual(6);
            expect(root._isClipped).toBe(false);

            plane.distance = 0;

            tileset.update(scene.frameState);
            scene.renderForSpecs();

            expect(statistics.numberOfCommands).toEqual(6);
            expect(root._isClipped).toBe(true);

            plane.distance = -radius;

            tileset.update(scene.frameState);
            scene.renderForSpecs();

            expect(statistics.numberOfCommands).toEqual(0);
            expect(root._isClipped).toBe(true);
        });
    });

    it('clippingPlanesOriginMatrix has correct orientation', function() {
        return Cesium3DTilesTester.loadTileset(scene, withTransformBoxUrl).then(function(tileset) {
            // The bounding volume of this tileset puts it under the surface, so no
            // east-north-up should be applied. Check that it matches the orientation
            // of the original transform.
            var offsetMatrix = tileset.clippingPlanesOriginMatrix;

            expect(Matrix4.equals(offsetMatrix, tileset.root.computedTransform)).toBe(true);

            return Cesium3DTilesTester.loadTileset(scene, tilesetUrl).then(function(tileset) {
                // The bounding volume of this tileset puts it on the surface,
                //  so we want to apply east-north-up as our best guess.
                offsetMatrix = tileset.clippingPlanesOriginMatrix;
                // The clipping plane matrix is not the same as the original because we applied east-north-up.
                expect(Matrix4.equals(offsetMatrix, tileset.root.computedTransform)).toBe(false);

                // But they have the same translation.
                var clippingPlanesOrigin = Matrix4.getTranslation(offsetMatrix, new Cartesian3());
                expect(Cartesian3.equals(tileset.root.boundingSphere.center, clippingPlanesOrigin)).toBe(true);
            });
        });
    });

    it('clippingPlanesOriginMatrix matches root tile bounding sphere', function() {
        return Cesium3DTilesTester.loadTileset(scene, tilesetOfTilesetsUrl).then(function(tileset) {
            var offsetMatrix = Matrix4.clone(tileset.clippingPlanesOriginMatrix, new Matrix4());
            var boundingSphereEastNorthUp = Transforms.eastNorthUpToFixedFrame(tileset.root.boundingSphere.center);
            expect(Matrix4.equals(offsetMatrix, boundingSphereEastNorthUp)).toBe(true);

            // Changing the model matrix should change the clipping planes matrix
            tileset.modelMatrix = Matrix4.fromTranslation(new Cartesian3(100, 0, 0));
            scene.renderForSpecs();
            expect(Matrix4.equals(offsetMatrix, tileset.clippingPlanesOriginMatrix)).toBe(false);

            boundingSphereEastNorthUp = Transforms.eastNorthUpToFixedFrame(tileset.root.boundingSphere.center);
            offsetMatrix = tileset.clippingPlanesOriginMatrix;
            expect(offsetMatrix).toEqualEpsilon(boundingSphereEastNorthUp, CesiumMath.EPSILON3);
        });
    });
<<<<<<< HEAD

    function sampleHeightMostDetailed(cartographics, objectsToExclude) {
        var result;
        var completed = false;
        scene.sampleHeightMostDetailed(cartographics, objectsToExclude).then(function(pickResult) {
            result = pickResult;
            completed = true;
        });
        return pollToPromise(function() {
            // Scene requires manual updates in the tests to move along the promise
            scene.render();
            return completed;
        }).then(function() {
            return result;
        });
    }

    function drillPickFromRayMostDetailed(ray, limit, objectsToExclude) {
        var result;
        var completed = false;
        scene.drillPickFromRayMostDetailed(ray, limit, objectsToExclude).then(function(pickResult) {
            result = pickResult;
            completed = true;
        });
        return pollToPromise(function() {
            // Scene requires manual updates in the tests to move along the promise
            scene.render();
            return completed;
        }).then(function() {
            return result;
        });
    }

    describe('most detailed height queries', function() {
        it('tileset is offscreen', function() {
            if (webglStub) {
                return;
            }

            viewNothing();

            // Tileset uses replacement refinement so only one tile should be loaded and selected during most detailed picking
            var centerCartographic = new Cartographic(-1.3196799798348215, 0.6988740001506679, 2.4683731133709323);
            var cartographics = [centerCartographic];

            return Cesium3DTilesTester.loadTileset(scene, tilesetUniform).then(function(tileset) {
                return sampleHeightMostDetailed(cartographics).then(function() {
                    expect(centerCartographic.height).toEqualEpsilon(2.47, CesiumMath.EPSILON1);
                    var statisticsAsync = tileset._statisticsLastAsync;
                    var statisticsRender = tileset._statisticsLastRender;
                    expect(statisticsAsync.numberOfCommands).toBe(1);
                    expect(statisticsAsync.numberOfTilesWithContentReady).toBe(1);
                    expect(statisticsAsync.selected).toBe(1);
                    expect(statisticsAsync.visited).toBeGreaterThan(1);
                    expect(statisticsAsync.numberOfTilesTotal).toBe(21);
                    expect(statisticsRender.selected).toBe(0);
                });
            });
        });

        it('tileset is onscreen', function() {
            if (webglStub) {
                return;
            }

            viewAllTiles();

            // Tileset uses replacement refinement so only one tile should be loaded and selected during most detailed picking
            var centerCartographic = new Cartographic(-1.3196799798348215, 0.6988740001506679, 2.4683731133709323);
            var cartographics = [centerCartographic];

            return Cesium3DTilesTester.loadTileset(scene, tilesetUniform).then(function(tileset) {
                return sampleHeightMostDetailed(cartographics).then(function() {
                    expect(centerCartographic.height).toEqualEpsilon(2.47, CesiumMath.EPSILON1);
                    var statisticsAsync = tileset._statisticsLastAsync;
                    var statisticsRender = tileset._statisticsLastRender;
                    expect(statisticsAsync.numberOfCommands).toBe(1);
                    expect(statisticsAsync.numberOfTilesWithContentReady).toBeGreaterThan(1);
                    expect(statisticsAsync.selected).toBe(1);
                    expect(statisticsAsync.visited).toBeGreaterThan(1);
                    expect(statisticsAsync.numberOfTilesTotal).toBe(21);
                    expect(statisticsRender.selected).toBeGreaterThan(0);
                });
            });
        });

        it('tileset uses additive refinement', function() {
            if (webglStub) {
                return;
            }

            viewNothing();

            var originalLoadJson = Cesium3DTileset.loadJson;
            spyOn(Cesium3DTileset, 'loadJson').and.callFake(function(tilesetUrl) {
                return originalLoadJson(tilesetUrl).then(function(tilesetJson) {
                    tilesetJson.root.refine = 'ADD';
                    return tilesetJson;
                });
            });

            var offcenterCartographic = new Cartographic(-1.3196754112739246, 0.6988705057695633, 2.467395745774971);
            var cartographics = [offcenterCartographic];

            return Cesium3DTilesTester.loadTileset(scene, tilesetUniform).then(function(tileset) {
                return sampleHeightMostDetailed(cartographics).then(function() {
                    var statistics = tileset._statisticsLastAsync;
                    expect(offcenterCartographic.height).toEqualEpsilon(7.407, CesiumMath.EPSILON1);
                    expect(statistics.numberOfCommands).toBe(3); // One for each level of the tree
                    expect(statistics.numberOfTilesWithContentReady).toBeGreaterThanOrEqualTo(3);
                    expect(statistics.selected).toBe(3);
                    expect(statistics.visited).toBeGreaterThan(3);
                    expect(statistics.numberOfTilesTotal).toBe(21);
                });
            });
        });

        it('drill picks multiple features when tileset uses additive refinement', function() {
            if (webglStub) {
                return;
            }

            viewNothing();
            var ray = new Ray(scene.camera.positionWC, scene.camera.directionWC);

            var originalLoadJson = Cesium3DTileset.loadJson;
            spyOn(Cesium3DTileset, 'loadJson').and.callFake(function(tilesetUrl) {
                return originalLoadJson(tilesetUrl).then(function(tilesetJson) {
                    tilesetJson.root.refine = 'ADD';
                    return tilesetJson;
                });
            });

            return Cesium3DTilesTester.loadTileset(scene, tilesetUniform).then(function(tileset) {
                return drillPickFromRayMostDetailed(ray).then(function(results) {
                    expect(results.length).toBe(3);
                    expect(results[0].object.content.url.indexOf('0_0_0.b3dm') > -1).toBe(true);
                    expect(results[1].object.content.url.indexOf('1_1_1.b3dm') > -1).toBe(true);
                    expect(results[2].object.content.url.indexOf('2_4_4.b3dm') > -1).toBe(true);
                    console.log(results);
                });
            });
        });

        it('works when tileset cache is disabled', function() {
            if (webglStub) {
                return;
            }
            viewNothing();
            var centerCartographic = new Cartographic(-1.3196799798348215, 0.6988740001506679, 2.4683731133709323);
            var cartographics = [centerCartographic];
            return Cesium3DTilesTester.loadTileset(scene, tilesetUniform).then(function(tileset) {
                tileset.maximumMemoryUsage = 0;
                return sampleHeightMostDetailed(cartographics).then(function() {
                    expect(centerCartographic.height).toEqualEpsilon(2.47, CesiumMath.EPSILON1);
                });
            });
        });

        it('multiple samples', function() {
            if (webglStub) {
                return;
            }

            viewNothing();

            var centerCartographic = new Cartographic(-1.3196799798348215, 0.6988740001506679);
            var offcenterCartographic = new Cartographic(-1.3196754112739246, 0.6988705057695633);
            var missCartographic = new Cartographic(-1.3196096042084076, 0.6988703290845706);
            var cartographics = [centerCartographic, offcenterCartographic, missCartographic];

            return Cesium3DTilesTester.loadTileset(scene, tilesetUniform).then(function(tileset) {
                return sampleHeightMostDetailed(cartographics).then(function() {
                    expect(centerCartographic.height).toEqualEpsilon(2.47, CesiumMath.EPSILON1);
                    expect(offcenterCartographic.height).toEqualEpsilon(2.47, CesiumMath.EPSILON1);
                    expect(missCartographic.height).toBeUndefined();
                    expect(tileset._statisticsLastAsync.numberOfTilesWithContentReady).toBe(2);
                });
            });
        });
    });

=======
>>>>>>> cfb15cbe
}, 'WebGL');<|MERGE_RESOLUTION|>--- conflicted
+++ resolved
@@ -3307,7 +3307,6 @@
             expect(offsetMatrix).toEqualEpsilon(boundingSphereEastNorthUp, CesiumMath.EPSILON3);
         });
     });
-<<<<<<< HEAD
 
     function sampleHeightMostDetailed(cartographics, objectsToExclude) {
         var result;
@@ -3489,7 +3488,4 @@
             });
         });
     });
-
-=======
->>>>>>> cfb15cbe
 }, 'WebGL');