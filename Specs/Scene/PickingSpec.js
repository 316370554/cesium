<<<<<<< HEAD
import { Cartesian3 } from '../../Source/Cesium.js';
import { Cartographic } from '../../Source/Cesium.js';
import { Color } from '../../Source/Cesium.js';
import { Ellipsoid } from '../../Source/Cesium.js';
import { FeatureDetection } from '../../Source/Cesium.js';
import { GeometryInstance } from '../../Source/Cesium.js';
import { Math as CesiumMath } from '../../Source/Cesium.js';
import { Matrix4 } from '../../Source/Cesium.js';
import { OrthographicFrustum } from '../../Source/Cesium.js';
import { PerspectiveFrustum } from '../../Source/Cesium.js';
import { Ray } from '../../Source/Cesium.js';
import { Rectangle } from '../../Source/Cesium.js';
import { RectangleGeometry } from '../../Source/Cesium.js';
import { ShowGeometryInstanceAttribute } from '../../Source/Cesium.js';
import { Transforms } from '../../Source/Cesium.js';
import { Cesium3DTileStyle } from '../../Source/Cesium.js';
import { EllipsoidSurfaceAppearance } from '../../Source/Cesium.js';
import { Globe } from '../../Source/Cesium.js';
import { PointPrimitiveCollection } from '../../Source/Cesium.js';
import { Primitive } from '../../Source/Cesium.js';
import { SceneMode } from '../../Source/Cesium.js';
import Cesium3DTilesTester from '../Cesium3DTilesTester.js';
import createCanvas from '../createCanvas.js';
import createScene from '../createScene.js';
import pollToPromise from '../pollToPromise.js';

describe('Scene/Pick', function() {

=======
import { Cartesian3 } from "../../Source/Cesium.js";
import { Cartographic } from "../../Source/Cesium.js";
import { Color } from "../../Source/Cesium.js";
import { Ellipsoid } from "../../Source/Cesium.js";
import { FeatureDetection } from "../../Source/Cesium.js";
import { GeometryInstance } from "../../Source/Cesium.js";
import { Math as CesiumMath } from "../../Source/Cesium.js";
import { Matrix4 } from "../../Source/Cesium.js";
import { OrthographicFrustum } from "../../Source/Cesium.js";
import { PerspectiveFrustum } from "../../Source/Cesium.js";
import { Ray } from "../../Source/Cesium.js";
import { Rectangle } from "../../Source/Cesium.js";
import { RectangleGeometry } from "../../Source/Cesium.js";
import { ShowGeometryInstanceAttribute } from "../../Source/Cesium.js";
import { Transforms } from "../../Source/Cesium.js";
import { Cesium3DTileStyle } from "../../Source/Cesium.js";
import { EllipsoidSurfaceAppearance } from "../../Source/Cesium.js";
import { Globe } from "../../Source/Cesium.js";
import { PointPrimitiveCollection } from "../../Source/Cesium.js";
import { Primitive } from "../../Source/Cesium.js";
import { SceneMode } from "../../Source/Cesium.js";
import Cesium3DTilesTester from "../Cesium3DTilesTester.js";
import createCanvas from "../createCanvas.js";
import createScene from "../createScene.js";
import pollToPromise from "../pollToPromise.js";
import { when } from "../../Source/Cesium.js";

describe(
  "Scene/Pick",
  function () {
>>>>>>> 2fd0e8f7
    // It's not easily possible to mock the most detailed pick functions
    // so don't run those tests when using the WebGL stub
    var webglStub = !!window.webglStub;

    var scene;
    var primitives;
    var camera;
    var largeRectangle = Rectangle.fromDegrees(-1.0, -1.0, 1.0, 1.0);
    var smallRectangle = Rectangle.fromDegrees(
      -0.0001,
      -0.0001,
      0.0001,
      0.0001
    );
    var offscreenRectangle = Rectangle.fromDegrees(
      -45.0002,
      -1.0002,
      -45.0001,
      -1.0001
    );
    var primitiveRay;
    var offscreenRay;

    var batchedTilesetUrl =
      "Data/Cesium3DTiles/Batched/BatchedWithTransformBox/tileset.json";
    var pointCloudTilesetUrl =
      "Data/Cesium3DTiles/PointCloud/PointCloudWithTransform/tileset.json";

    beforeAll(function () {
      scene = createScene({
        canvas: createCanvas(10, 10),
      });
      primitives = scene.primitives;
      camera = scene.camera;

      camera.setView({
        destination: largeRectangle,
      });
      primitiveRay = new Ray(camera.positionWC, camera.directionWC);

      camera.setView({
        destination: offscreenRectangle,
      });
      offscreenRay = new Ray(camera.positionWC, camera.directionWC);
    });

    afterAll(function () {
      scene.destroyForSpecs();
    });

    beforeEach(function () {
      scene.mode = SceneMode.SCENE3D;
      scene.morphTime = SceneMode.getMorphTime(scene.mode);

      camera.setView({
        destination: largeRectangle,
      });

      camera.frustum = new PerspectiveFrustum();
      camera.frustum.fov = CesiumMath.toRadians(60.0);
      camera.frustum.aspectRatio = 1.0;
    });

    afterEach(function () {
      primitives.removeAll();
      scene.globe = undefined;
    });

    function createRectangle(height, rectangle) {
      var e = new Primitive({
        geometryInstances: new GeometryInstance({
          geometry: new RectangleGeometry({
            rectangle: rectangle,
            vertexFormat: EllipsoidSurfaceAppearance.VERTEX_FORMAT,
            granularity: CesiumMath.toRadians(20.0),
            height: height,
          }),
        }),
        appearance: new EllipsoidSurfaceAppearance({
          aboveGround: false,
        }),
        asynchronous: false,
      });

      primitives.add(e);

      return e;
    }

    function createLargeRectangle(height) {
      return createRectangle(height, largeRectangle);
    }

    function createSmallRectangle(height) {
      return createRectangle(height, smallRectangle);
    }

    function createTileset(url) {
      var options = {
        maximumScreenSpaceError: 0,
      };
      return Cesium3DTilesTester.loadTileset(scene, url, options).then(
        function (tileset) {
          var cartographic = Rectangle.center(largeRectangle);
          var cartesian = Cartographic.toCartesian(cartographic);
          tileset.root.transform = Matrix4.IDENTITY;
          tileset.modelMatrix = Transforms.eastNorthUpToFixedFrame(cartesian);
          return Cesium3DTilesTester.waitForTilesLoaded(scene, tileset);
        }
      );
    }

    function createGlobe() {
      var globe = new Globe();
      scene.globe = globe;
      globe.depthTestAgainstTerrain = true;
      return pollToPromise(function () {
        scene.render();
        return globe.tilesLoaded;
      });
    }

    describe("pick", function () {
      it("does not pick undefined window positions", function () {
        expect(function () {
          scene.pick(undefined);
        }).toThrowDeveloperError();
      });

      it("picks a primitive", function () {
        if (FeatureDetection.isInternetExplorer()) {
          // Workaround IE 11.0.9.  This test fails when all tests are ran without a breakpoint here.
          return;
        }

        var rectangle = createLargeRectangle(0.0);
        expect(scene).toPickPrimitive(rectangle);
      });

      it("picks a primitive with a modified pick search area", function () {
        if (FeatureDetection.isInternetExplorer()) {
          // Workaround IE 11.0.9.  This test fails when all tests are ran without a breakpoint here.
          return;
        }

        camera.setView({
          destination: Rectangle.fromDegrees(-10.0, -10.0, 10.0, 10.0),
        });

        var rectangle = createLargeRectangle(0.0);

        expect(scene).toPickPrimitive(rectangle, 7, 7, 5);
        expect(scene).notToPick(7, 7, 3);
      });

      it("does not pick primitives when show is false", function () {
        var rectangle = createLargeRectangle(0.0);
        rectangle.show = false;

        expect(scene).notToPick();
      });

      it("does not pick primitives when alpha is zero", function () {
        var rectangle = createLargeRectangle(0.0);
        rectangle.appearance.material.uniforms.color.alpha = 0.0;

        expect(scene).notToPick();
      });

      it("picks the top primitive", function () {
        createLargeRectangle(0.0);
        var rectangle2 = createLargeRectangle(1.0);

        expect(scene).toPickPrimitive(rectangle2);
      });

      it("picks in 2D", function () {
        scene.morphTo2D(0.0);
        camera.setView({ destination: largeRectangle });
        var rectangle = createLargeRectangle(0.0);
        scene.initializeFrame();
        expect(scene).toPickPrimitive(rectangle);
      });

      it("picks in 3D with orthographic projection", function () {
        var frustum = new OrthographicFrustum();
        frustum.aspectRatio = 1.0;
        frustum.width = 20.0;
        camera.frustum = frustum;

        // force off center update
        expect(frustum.projectionMatrix).toBeDefined();

        camera.setView({ destination: largeRectangle });
        var rectangle = createLargeRectangle(0.0);
        scene.initializeFrame();
        expect(scene).toPickPrimitive(rectangle);
      });
    });

    describe("drillPick", function () {
      it("drill picks a primitive with a modified pick search area", function () {
        if (FeatureDetection.isInternetExplorer()) {
          // Workaround IE 11.0.9.  This test fails when all tests are ran without a breakpoint here.
          return;
        }

        camera.setView({
          destination: Rectangle.fromDegrees(-10.0, -10.0, 10.0, 10.0),
        });

        var rectangle = createLargeRectangle(0.0);

        expect(scene).toDrillPickPrimitive(rectangle, 7, 7, 5);
        expect(scene).notToDrillPick(7, 7, 3);
      });

      it("does not drill pick undefined window positions", function () {
        expect(function () {
          scene.pick(undefined);
        }).toThrowDeveloperError();
      });

      it("drill picks multiple objects", function () {
        var rectangle1 = createLargeRectangle(0.0);
        var rectangle2 = createLargeRectangle(1.0);

        expect(scene).toDrillPickAndCall(function (pickedObjects) {
          expect(pickedObjects.length).toEqual(2);
          expect(pickedObjects[0].primitive).toEqual(rectangle2);
          expect(pickedObjects[1].primitive).toEqual(rectangle1);
        });
      });

      it("does not drill pick when show is false", function () {
        var rectangle1 = createLargeRectangle(0.0);
        var rectangle2 = createLargeRectangle(1.0);
        rectangle2.show = false;

        expect(scene).toDrillPickAndCall(function (pickedObjects) {
          expect(pickedObjects.length).toEqual(1);
          expect(pickedObjects[0].primitive).toEqual(rectangle1);
        });
      });

      it("does not drill pick when alpha is zero", function () {
        var rectangle1 = createLargeRectangle(0.0);
        var rectangle2 = createLargeRectangle(1.0);
        rectangle2.appearance.material.uniforms.color.alpha = 0.0;

        expect(scene).toDrillPickAndCall(function (pickedObjects) {
          expect(pickedObjects.length).toEqual(1);
          expect(pickedObjects[0].primitive).toEqual(rectangle1);
        });
      });

      it("can drill pick batched Primitives with show attribute", function () {
        var geometry = new RectangleGeometry({
          rectangle: Rectangle.fromDegrees(-50.0, -50.0, 50.0, 50.0),
          granularity: CesiumMath.toRadians(20.0),
          vertexFormat: EllipsoidSurfaceAppearance.VERTEX_FORMAT,
          height: 0.0,
        });

        var geometryWithHeight = new RectangleGeometry({
          rectangle: Rectangle.fromDegrees(-50.0, -50.0, 50.0, 50.0),
          granularity: CesiumMath.toRadians(20.0),
          vertexFormat: EllipsoidSurfaceAppearance.VERTEX_FORMAT,
          height: 20.0,
        });

        var instance1 = new GeometryInstance({
          id: 1,
          geometry: geometry,
          attributes: {
            show: new ShowGeometryInstanceAttribute(true),
          },
        });

        var instance2 = new GeometryInstance({
          id: 2,
          geometry: geometry,
          attributes: {
            show: new ShowGeometryInstanceAttribute(false),
          },
        });

        var instance3 = new GeometryInstance({
          id: 3,
          geometry: geometryWithHeight,
          attributes: {
            show: new ShowGeometryInstanceAttribute(true),
          },
        });

        var primitive = primitives.add(
          new Primitive({
            geometryInstances: [instance1, instance2, instance3],
            asynchronous: false,
            appearance: new EllipsoidSurfaceAppearance(),
          })
        );

        expect(scene).toDrillPickAndCall(function (pickedObjects) {
          expect(pickedObjects.length).toEqual(2);
          expect(pickedObjects[0].primitive).toEqual(primitive);
          expect(pickedObjects[0].id).toEqual(3);
          expect(pickedObjects[1].primitive).toEqual(primitive);
          expect(pickedObjects[1].id).toEqual(1);
        });
      });

      it("can drill pick without ID", function () {
        var geometry = new RectangleGeometry({
          rectangle: Rectangle.fromDegrees(-50.0, -50.0, 50.0, 50.0),
          granularity: CesiumMath.toRadians(20.0),
          vertexFormat: EllipsoidSurfaceAppearance.VERTEX_FORMAT,
        });

        var instance1 = new GeometryInstance({
          geometry: geometry,
          attributes: {
            show: new ShowGeometryInstanceAttribute(true),
          },
        });

        var instance2 = new GeometryInstance({
          geometry: geometry,
          attributes: {
            show: new ShowGeometryInstanceAttribute(true),
          },
        });

        var primitive = primitives.add(
          new Primitive({
            geometryInstances: [instance1, instance2],
            asynchronous: false,
            appearance: new EllipsoidSurfaceAppearance(),
          })
        );

        expect(scene).toDrillPickAndCall(function (pickedObjects) {
          expect(pickedObjects.length).toEqual(1);
          expect(pickedObjects[0].primitive).toEqual(primitive);
        });
      });

      it("can drill pick batched Primitives without show attribute", function () {
        var geometry = new RectangleGeometry({
          rectangle: Rectangle.fromDegrees(-50.0, -50.0, 50.0, 50.0),
          granularity: CesiumMath.toRadians(20.0),
          vertexFormat: EllipsoidSurfaceAppearance.VERTEX_FORMAT,
          height: 0.0,
        });

        var geometryWithHeight = new RectangleGeometry({
          rectangle: Rectangle.fromDegrees(-50.0, -50.0, 50.0, 50.0),
          granularity: CesiumMath.toRadians(20.0),
          vertexFormat: EllipsoidSurfaceAppearance.VERTEX_FORMAT,
          height: 20.0,
        });

        var instance1 = new GeometryInstance({
          id: 1,
          geometry: geometry,
        });

        var instance2 = new GeometryInstance({
          id: 2,
          geometry: geometry,
        });

        var instance3 = new GeometryInstance({
          id: 3,
          geometry: geometryWithHeight,
        });

        var primitive = primitives.add(
          new Primitive({
            geometryInstances: [instance1, instance2, instance3],
            asynchronous: false,
            appearance: new EllipsoidSurfaceAppearance(),
          })
        );

        expect(scene).toDrillPickAndCall(function (pickedObjects) {
          expect(pickedObjects.length).toEqual(1);
          expect(pickedObjects[0].primitive).toEqual(primitive);
          expect(pickedObjects[0].id).toEqual(3);
        });
      });

      it("stops drill picking when the limit is reached.", function () {
        createLargeRectangle(0.0);
        var rectangle2 = createLargeRectangle(1.0);
        var rectangle3 = createLargeRectangle(2.0);
        var rectangle4 = createLargeRectangle(3.0);

        expect(scene).toDrillPickAndCall(function (pickedObjects) {
          expect(pickedObjects.length).toEqual(3);
          expect(pickedObjects[0].primitive).toEqual(rectangle4);
          expect(pickedObjects[1].primitive).toEqual(rectangle3);
          expect(pickedObjects[2].primitive).toEqual(rectangle2);
        }, 3);
      });
    });

    function picksFromRayTileset(style) {
      return createTileset(batchedTilesetUrl).then(function (tileset) {
        tileset.style = style;
        expect(scene).toPickFromRayAndCall(function (result) {
          var primitive = result.object.primitive;
          var position = result.position;

          expect(primitive).toBe(tileset);

          if (scene.context.depthTexture) {
            var minimumHeight = Cartesian3.fromRadians(0.0, 0.0).x;
            var maximumHeight = minimumHeight + 20.0; // Rough height of tile
            expect(position.x).toBeGreaterThan(minimumHeight);
            expect(position.x).toBeLessThan(maximumHeight);
            expect(position.y).toEqualEpsilon(0.0, CesiumMath.EPSILON5);
            expect(position.z).toEqualEpsilon(0.0, CesiumMath.EPSILON5);
          }
        }, primitiveRay);
      });
    }

    describe("pickFromRay", function () {
      it("picks a tileset", function () {
        return picksFromRayTileset();
      });

      it("picks a translucent tileset", function () {
        var style = new Cesium3DTileStyle({
          color: 'color("white", 0.5)',
        });
        return picksFromRayTileset(style);
      });

      it("picks the globe", function () {
        if (!scene.context.depthTexture) {
          return;
        }
        return createGlobe().then(function () {
          expect(scene).toPickFromRayAndCall(function (result) {
            expect(result.object).toBeUndefined();
            expect(result.position).toBeDefined();
            expect(result.position.x).toBeGreaterThan(
              Ellipsoid.WGS84.minimumRadius
            );
            expect(result.position.y).toEqualEpsilon(0.0, CesiumMath.EPSILON5);
            expect(result.position.z).toEqualEpsilon(0.0, CesiumMath.EPSILON5);
          }, primitiveRay);
        });
      });

      it("picks a primitive", function () {
        var rectangle = createSmallRectangle(0.0);
        expect(scene).toPickFromRayAndCall(function (result) {
          var primitive = result.object.primitive;
          var position = result.position;

          expect(primitive).toBe(rectangle);

          if (scene.context.depthTexture) {
            var expectedPosition = Cartesian3.fromRadians(0.0, 0.0);
            expect(position).toEqualEpsilon(
              expectedPosition,
              CesiumMath.EPSILON5
            );
          }
        }, primitiveRay);
      });

      it("returns undefined if no primitives are picked", function () {
        createLargeRectangle(0.0);
        expect(scene).toPickFromRayAndCall(function (result) {
          expect(result).toBeUndefined();
        }, offscreenRay);
      });

      it("does not pick primitives when show is false", function () {
        var rectangle = createLargeRectangle(0.0);
        rectangle.show = false;
        expect(scene).toPickFromRayAndCall(function (result) {
          expect(result).toBeUndefined();
        }, primitiveRay);
      });

      it("does not pick primitives when alpha is zero", function () {
        var rectangle = createLargeRectangle(0.0);
        rectangle.appearance.material.uniforms.color.alpha = 0.0;
        expect(scene).toPickFromRayAndCall(function (result) {
          expect(result).toBeUndefined();
        }, primitiveRay);
      });

      it("picks the top primitive", function () {
        createLargeRectangle(0.0);
        var rectangle2 = createLargeRectangle(1.0);
        expect(scene).toPickFromRayAndCall(function (result) {
          expect(result.object.primitive).toBe(rectangle2);
        }, primitiveRay);
      });

      it("excludes objects", function () {
        var rectangle1 = createLargeRectangle(0.0);
        var rectangle2 = createLargeRectangle(1.0);
        var rectangle3 = createLargeRectangle(2.0);
        var rectangle4 = createLargeRectangle(3.0);
        rectangle4.show = false;

        expect(scene).toPickFromRayAndCall(
          function (result) {
            expect(result.object.primitive).toBe(rectangle1);
          },
          primitiveRay,
          [rectangle2, rectangle3, rectangle4]
        );

        // Tests that rectangle4 does not get un-hidden
        expect(scene).toPickFromRayAndCall(function (result) {
          expect(result.object.primitive).toBe(rectangle3);
        }, primitiveRay);
      });

      it("picks primitive that doesn't write depth", function () {
        var collection = scene.primitives.add(new PointPrimitiveCollection());
        var point = collection.add({
          position: Cartographic.fromRadians(0.0, 0.0, 100.0),
          disableDepthTestDistance: Number.POSITIVE_INFINITY,
        });
        expect(scene).toPickFromRayAndCall(
          function (result) {
            expect(result.object.primitive).toBe(point);
            expect(result.position).toBeUndefined();
          },
          primitiveRay,
          [],
          0.01
        );
      });

      it("changes width", function () {
        return createTileset(pointCloudTilesetUrl).then(function (tileset) {
          expect(scene).toPickFromRayAndCall(
            function (result) {
              expect(result).toBeUndefined();
            },
            primitiveRay,
            [],
            0.1
          );
          expect(scene).toPickFromRayAndCall(
            function (result) {
              expect(result).toBeDefined();
            },
            primitiveRay,
            [],
            1.0
          );
        });
      });

      it("throws if ray is undefined", function () {
        expect(function () {
          scene.pickFromRay(undefined);
        }).toThrowDeveloperError();
      });

      it("throws if scene camera is in 2D", function () {
        scene.morphTo2D(0.0);
        expect(function () {
          scene.pickFromRay(primitiveRay);
        }).toThrowDeveloperError();
      });

      it("throws if scene camera is in CV", function () {
        scene.morphToColumbusView(0.0);
        expect(function () {
          scene.pickFromRay(primitiveRay);
        }).toThrowDeveloperError();
      });
    });

    describe("drillPickFromRay", function () {
      it("drill picks a primitive", function () {
        var rectangle = createSmallRectangle(0.0);
        expect(scene).toDrillPickFromRayAndCall(function (results) {
          expect(results.length).toBe(1);

          var primitive = results[0].object.primitive;
          var position = results[0].position;

          expect(primitive).toBe(rectangle);

          if (scene.context.depthTexture) {
            var expectedPosition = Cartesian3.fromRadians(0.0, 0.0);
            expect(position).toEqualEpsilon(
              expectedPosition,
              CesiumMath.EPSILON5
            );
          } else {
            expect(position).toBeUndefined();
          }
        }, primitiveRay);
      });

      it("drill picks multiple primitives", function () {
        var rectangle1 = createSmallRectangle(0.0);
        var rectangle2 = createSmallRectangle(1.0);
        expect(scene).toDrillPickFromRayAndCall(function (results) {
          expect(results.length).toBe(2);

          // rectangle2 is picked before rectangle1
          expect(results[0].object.primitive).toBe(rectangle2);
          expect(results[1].object.primitive).toBe(rectangle1);

          if (scene.context.depthTexture) {
            var rectangleCenter1 = Cartesian3.fromRadians(0.0, 0.0, 0.0);
            var rectangleCenter2 = Cartesian3.fromRadians(0.0, 0.0, 1.0);
            expect(results[0].position).toEqualEpsilon(
              rectangleCenter2,
              CesiumMath.EPSILON5
            );
            expect(results[1].position).toEqualEpsilon(
              rectangleCenter1,
              CesiumMath.EPSILON5
            );
          } else {
            expect(results[0].position).toBeUndefined();
            expect(results[1].position).toBeUndefined();
          }
        }, primitiveRay);
      });

      it("does not drill pick when show is false", function () {
        var rectangle1 = createLargeRectangle(0.0);
        var rectangle2 = createLargeRectangle(1.0);
        rectangle2.show = false;
        expect(scene).toDrillPickFromRayAndCall(function (results) {
          expect(results.length).toEqual(1);
          expect(results[0].object.primitive).toEqual(rectangle1);
        }, primitiveRay);
      });

      it("does not drill pick when alpha is zero", function () {
        var rectangle1 = createLargeRectangle(0.0);
        var rectangle2 = createLargeRectangle(1.0);
        rectangle2.appearance.material.uniforms.color.alpha = 0.0;
        expect(scene).toDrillPickFromRayAndCall(function (results) {
          expect(results.length).toEqual(1);
          expect(results[0].object.primitive).toEqual(rectangle1);
        }, primitiveRay);
      });

      it("returns empty array if no primitives are picked", function () {
        createLargeRectangle(0.0);
        createLargeRectangle(1.0);
        expect(scene).toDrillPickFromRayAndCall(function (results) {
          expect(results.length).toEqual(0);
        }, offscreenRay);
      });

      it("can drill pick batched Primitives with show attribute", function () {
        var geometry = new RectangleGeometry({
          rectangle: Rectangle.fromDegrees(-50.0, -50.0, 50.0, 50.0),
          granularity: CesiumMath.toRadians(20.0),
          vertexFormat: EllipsoidSurfaceAppearance.VERTEX_FORMAT,
          height: 0.0,
        });

        var geometryWithHeight = new RectangleGeometry({
          rectangle: Rectangle.fromDegrees(-50.0, -50.0, 50.0, 50.0),
          granularity: CesiumMath.toRadians(20.0),
          vertexFormat: EllipsoidSurfaceAppearance.VERTEX_FORMAT,
          height: 1.0,
        });

        var instance1 = new GeometryInstance({
          id: 1,
          geometry: geometry,
          attributes: {
            show: new ShowGeometryInstanceAttribute(true),
          },
        });

        var instance2 = new GeometryInstance({
          id: 2,
          geometry: geometry,
          attributes: {
            show: new ShowGeometryInstanceAttribute(false),
          },
        });

        var instance3 = new GeometryInstance({
          id: 3,
          geometry: geometryWithHeight,
          attributes: {
            show: new ShowGeometryInstanceAttribute(true),
          },
        });

        var primitive = primitives.add(
          new Primitive({
            geometryInstances: [instance1, instance2, instance3],
            asynchronous: false,
            appearance: new EllipsoidSurfaceAppearance(),
          })
        );

        expect(scene).toDrillPickFromRayAndCall(function (results) {
          expect(results.length).toEqual(2);
          expect(results[0].object.primitive).toEqual(primitive);
          expect(results[0].object.id).toEqual(3);
          expect(results[1].object.primitive).toEqual(primitive);
          expect(results[1].object.id).toEqual(1);
        }, primitiveRay);
      });

      it("can drill pick without ID", function () {
        var geometry = new RectangleGeometry({
          rectangle: Rectangle.fromDegrees(-50.0, -50.0, 50.0, 50.0),
          granularity: CesiumMath.toRadians(20.0),
          vertexFormat: EllipsoidSurfaceAppearance.VERTEX_FORMAT,
        });

        var instance1 = new GeometryInstance({
          geometry: geometry,
          attributes: {
            show: new ShowGeometryInstanceAttribute(true),
          },
        });

        var instance2 = new GeometryInstance({
          geometry: geometry,
          attributes: {
            show: new ShowGeometryInstanceAttribute(true),
          },
        });

        var primitive = primitives.add(
          new Primitive({
            geometryInstances: [instance1, instance2],
            asynchronous: false,
            appearance: new EllipsoidSurfaceAppearance(),
          })
        );

        expect(scene).toDrillPickFromRayAndCall(function (results) {
          expect(results.length).toEqual(1);
          expect(results[0].object.primitive).toEqual(primitive);
        }, primitiveRay);
      });

      it("can drill pick batched Primitives without show attribute", function () {
        var geometry = new RectangleGeometry({
          rectangle: Rectangle.fromDegrees(-50.0, -50.0, 50.0, 50.0),
          granularity: CesiumMath.toRadians(20.0),
          vertexFormat: EllipsoidSurfaceAppearance.VERTEX_FORMAT,
          height: 0.0,
        });

        var geometryWithHeight = new RectangleGeometry({
          rectangle: Rectangle.fromDegrees(-50.0, -50.0, 50.0, 50.0),
          granularity: CesiumMath.toRadians(20.0),
          vertexFormat: EllipsoidSurfaceAppearance.VERTEX_FORMAT,
          height: 1.0,
        });

        var instance1 = new GeometryInstance({
          id: 1,
          geometry: geometry,
        });

        var instance2 = new GeometryInstance({
          id: 2,
          geometry: geometry,
        });

        var instance3 = new GeometryInstance({
          id: 3,
          geometry: geometryWithHeight,
        });

        var primitive = primitives.add(
          new Primitive({
            geometryInstances: [instance1, instance2, instance3],
            asynchronous: false,
            appearance: new EllipsoidSurfaceAppearance(),
          })
        );

        expect(scene).toDrillPickFromRayAndCall(function (results) {
          expect(results.length).toEqual(1);
          expect(results[0].object.primitive).toEqual(primitive);
          expect(results[0].object.id).toEqual(3);
        }, primitiveRay);
      });

      it("stops drill picking when the limit is reached.", function () {
        createLargeRectangle(0.0);
        var rectangle2 = createLargeRectangle(1.0);
        var rectangle3 = createLargeRectangle(2.0);
        var rectangle4 = createLargeRectangle(3.0);

        expect(scene).toDrillPickFromRayAndCall(
          function (results) {
            expect(results.length).toEqual(3);
            expect(results[0].object.primitive).toEqual(rectangle4);
            expect(results[1].object.primitive).toEqual(rectangle3);
            expect(results[2].object.primitive).toEqual(rectangle2);
          },
          primitiveRay,
          3
        );
      });

      it("excludes objects", function () {
        createLargeRectangle(0.0);
        var rectangle2 = createLargeRectangle(1.0);
        var rectangle3 = createLargeRectangle(2.0);
        var rectangle4 = createLargeRectangle(3.0);
        var rectangle5 = createLargeRectangle(4.0);
        expect(scene).toDrillPickFromRayAndCall(
          function (results) {
            expect(results.length).toBe(2);
            expect(results[0].object.primitive).toBe(rectangle4);
            expect(results[1].object.primitive).toBe(rectangle2);
          },
          primitiveRay,
          2,
          [rectangle5, rectangle3]
        );
      });

      it("changes width", function () {
        return createTileset(pointCloudTilesetUrl).then(function (tileset) {
          expect(scene).toDrillPickFromRayAndCall(
            function (result) {
              expect(result.length).toBe(0);
            },
            primitiveRay,
            [],
            0.1
          );
          expect(scene).toDrillPickFromRayAndCall(
            function (result) {
              expect(result.length).toBe(1);
            },
            primitiveRay,
            Number.POSITIVE_INFINITY,
            [],
            1.0
          );
        });
      });

      it("throws if ray is undefined", function () {
        expect(function () {
          scene.drillPickFromRay(undefined);
        }).toThrowDeveloperError();
      });

      it("throws if scene camera is in 2D", function () {
        scene.morphTo2D(0.0);
        expect(function () {
          scene.drillPickFromRay(primitiveRay);
        }).toThrowDeveloperError();
      });

      it("throws if scene camera is in CV", function () {
        scene.morphToColumbusView(0.0);
        expect(function () {
          scene.drillPickFromRay(primitiveRay);
        }).toThrowDeveloperError();
      });
    });

    describe("sampleHeight", function () {
      it("samples height from tileset", function () {
        if (!scene.sampleHeightSupported) {
          return;
        }

        var cartographic = new Cartographic(0.0, 0.0);
        return createTileset(batchedTilesetUrl).then(function (tileset) {
          expect(scene).toSampleHeightAndCall(function (height) {
            expect(height).toBeGreaterThan(0.0);
            expect(height).toBeLessThan(20.0); // Rough height of tile
          }, cartographic);
        });
      });

      it("samples height from the globe", function () {
        if (!scene.sampleHeightSupported) {
          return;
        }

        var cartographic = new Cartographic(0.0, 0.0);
        return createGlobe().then(function () {
          expect(scene).toSampleHeightAndCall(function (height) {
            expect(height).toBeDefined();
          }, cartographic);
        });
      });

      it("samples height from primitive", function () {
        if (!scene.sampleHeightSupported) {
          return;
        }

        createSmallRectangle(0.0);
        var cartographic = new Cartographic(0.0, 0.0);
        expect(scene).toSampleHeightAndCall(function (height) {
          expect(height).toEqualEpsilon(0.0, CesiumMath.EPSILON3);
        }, cartographic);
      });

      it("samples height from the top primitive", function () {
        if (!scene.sampleHeightSupported) {
          return;
        }

        createSmallRectangle(0.0);
        createSmallRectangle(1.0);
        var cartographic = new Cartographic(0.0, 0.0);
        expect(scene).toSampleHeightAndCall(function (height) {
          expect(height).toEqualEpsilon(1.0, CesiumMath.EPSILON3);
        }, cartographic);
      });

      it("returns undefined if no height is sampled", function () {
        if (!scene.sampleHeightSupported) {
          return;
        }

        createSmallRectangle(0.0);
        var cartographic = new Cartographic(1.0, 0.0);
        expect(scene).toSampleHeightAndCall(function (height) {
          expect(height).toBeUndefined();
        }, cartographic);
      });

      it("excludes objects", function () {
        if (!scene.sampleHeightSupported) {
          return;
        }

        createSmallRectangle(0.0);
        var rectangle2 = createSmallRectangle(1.0);
        var rectangle3 = createSmallRectangle(2.0);
        var cartographic = new Cartographic(0.0, 0.0);
        expect(scene).toSampleHeightAndCall(
          function (height) {
            expect(height).toEqualEpsilon(0.0, CesiumMath.EPSILON3);
          },
          cartographic,
          [rectangle2, rectangle3]
        );
      });

      it("excludes primitive that doesn't write depth", function () {
        if (!scene.sampleHeightSupported) {
          return;
        }

        var rectangle = createSmallRectangle(0.0);
        var height = 100.0;
        var cartographic = new Cartographic(0.0, 0.0, height);
        var collection = scene.primitives.add(new PointPrimitiveCollection());
        var point = collection.add({
          position: Cartographic.toCartesian(cartographic),
        });

        expect(scene).toSampleHeightAndCall(function (height) {
          expect(height).toEqualEpsilon(height, CesiumMath.EPSILON3);
        }, cartographic);

        point.disableDepthTestDistance = Number.POSITIVE_INFINITY;
        expect(scene).toSampleHeightAndCall(function (height) {
          expect(height).toEqualEpsilon(0.0, CesiumMath.EPSILON3);
        }, cartographic);

        rectangle.show = false;
        expect(scene).toSampleHeightAndCall(function (height) {
          expect(height).toBeUndefined();
        }, cartographic);
      });

      it("changes width", function () {
        if (!scene.sampleHeightSupported) {
          return;
        }

        var cartographic = new Cartographic(0.0, 0.0);
        return createTileset(pointCloudTilesetUrl).then(function (tileset) {
          expect(scene).toSampleHeightAndCall(
            function (height) {
              expect(height).toBeUndefined();
            },
            cartographic,
            [],
            0.1
          );
          expect(scene).toSampleHeightAndCall(
            function (height) {
              expect(height).toBeDefined();
            },
            cartographic,
            [],
            1.0
          );
        });
      });

      it("throws if position is undefined", function () {
        if (!scene.sampleHeightSupported) {
          return;
        }

        expect(function () {
          scene.sampleHeight(undefined);
        }).toThrowDeveloperError();
      });

      it("throws if scene camera is in 2D", function () {
        if (!scene.sampleHeightSupported) {
          return;
        }

        scene.morphTo2D(0.0);
        var cartographic = new Cartographic(0.0, 0.0);
        expect(function () {
          scene.sampleHeight(cartographic);
        }).toThrowDeveloperError();
      });

      it("throws if scene camera is in CV", function () {
        if (!scene.sampleHeightSupported) {
          return;
        }

        scene.morphToColumbusView(0.0);
        var cartographic = new Cartographic(0.0, 0.0);
        expect(function () {
          scene.sampleHeight(cartographic);
        }).toThrowDeveloperError();
      });

      it("throws if sampleHeight is not supported", function () {
        if (!scene.sampleHeightSupported) {
          return;
        }
        // Disable extension
        var depthTexture = scene.context._depthTexture;
        scene.context._depthTexture = false;

        var cartographic = new Cartographic(0.0, 0.0);
        expect(function () {
          scene.sampleHeight(cartographic);
        }).toThrowDeveloperError();

        // Re-enable extension
        scene.context._depthTexture = depthTexture;
      });
    });

    describe("clampToHeight", function () {
      it("clamps to tileset", function () {
        if (!scene.clampToHeightSupported) {
          return;
        }

        var cartesian = Cartesian3.fromRadians(0.0, 0.0, 100000.0);
        return createTileset(batchedTilesetUrl).then(function (tileset) {
          expect(scene).toClampToHeightAndCall(function (position) {
            var minimumHeight = Cartesian3.fromRadians(0.0, 0.0).x;
            var maximumHeight = minimumHeight + 20.0; // Rough height of tile
            expect(position.x).toBeGreaterThan(minimumHeight);
            expect(position.x).toBeLessThan(maximumHeight);
            expect(position.y).toEqualEpsilon(0.0, CesiumMath.EPSILON5);
            expect(position.z).toEqualEpsilon(0.0, CesiumMath.EPSILON5);
          }, cartesian);
        });
      });

      it("clamps to the globe", function () {
        if (!scene.clampToHeightSupported) {
          return;
        }

        var cartesian = Cartesian3.fromRadians(0.0, 0.0, 100000.0);
        return createGlobe().then(function () {
          expect(scene).toClampToHeightAndCall(function (position) {
            expect(position).toBeDefined();
          }, cartesian);
        });
      });

      it("clamps to primitive", function () {
        if (!scene.clampToHeightSupported) {
          return;
        }

        createSmallRectangle(0.0);
        var cartesian = Cartesian3.fromRadians(0.0, 0.0, 100000.0);
        expect(scene).toClampToHeightAndCall(function (cartesian) {
          var expectedCartesian = Cartesian3.fromRadians(0.0, 0.0);
          expect(cartesian).toEqualEpsilon(
            expectedCartesian,
            CesiumMath.EPSILON5
          );
        }, cartesian);
      });

      it("clamps to top primitive", function () {
        if (!scene.clampToHeightSupported) {
          return;
        }

        createSmallRectangle(0.0);
        createSmallRectangle(1.0);
        var cartesian = Cartesian3.fromRadians(0.0, 0.0, 100000.0);
        expect(scene).toClampToHeightAndCall(function (cartesian) {
          var expectedCartesian = Cartesian3.fromRadians(0.0, 0.0, 1.0);
          expect(cartesian).toEqualEpsilon(
            expectedCartesian,
            CesiumMath.EPSILON5
          );
        }, cartesian);
      });

      it("returns undefined if there was nothing to clamp to", function () {
        if (!scene.clampToHeightSupported) {
          return;
        }

        createSmallRectangle(0.0);
        var cartesian = Cartesian3.fromRadians(1.0, 0.0, 100000.0);
        expect(scene).toClampToHeightAndCall(function (cartesian) {
          expect(cartesian).toBeUndefined();
        }, cartesian);
      });

      it("excludes objects", function () {
        if (!scene.clampToHeightSupported) {
          return;
        }

        createSmallRectangle(0.0);
        var rectangle2 = createSmallRectangle(1.0);
        var rectangle3 = createSmallRectangle(2.0);
        var cartesian = Cartesian3.fromRadians(0.0, 0.0, 100000.0);
        expect(scene).toClampToHeightAndCall(
          function (cartesian) {
            var expectedCartesian = Cartesian3.fromRadians(0.0, 0.0);
            expect(cartesian).toEqualEpsilon(
              expectedCartesian,
              CesiumMath.EPSILON5
            );
          },
          cartesian,
          [rectangle2, rectangle3]
        );
      });

      it("excludes primitive that doesn't write depth", function () {
        if (!scene.clampToHeightSupported) {
          return;
        }

        var rectangle = createSmallRectangle(0.0);
        var cartesian = Cartesian3.fromRadians(0.0, 0.0, 100.0);
        var collection = scene.primitives.add(new PointPrimitiveCollection());
        var point = collection.add({
          position: cartesian,
        });

        expect(scene).toClampToHeightAndCall(function (clampedCartesian) {
          expect(clampedCartesian).toEqualEpsilon(
            cartesian,
            CesiumMath.EPSILON3
          );
        }, cartesian);

        point.disableDepthTestDistance = Number.POSITIVE_INFINITY;
        expect(scene).toClampToHeightAndCall(function (clampedCartesian) {
          expect(clampedCartesian).toEqualEpsilon(
            cartesian,
            CesiumMath.EPSILON3
          );
        }, cartesian);

        rectangle.show = false;
        expect(scene).toClampToHeightAndCall(function (clampedCartesian) {
          expect(clampedCartesian).toBeUndefined();
        }, cartesian);
      });

      it("changes width", function () {
        if (!scene.clampToHeightSupported) {
          return;
        }

        var cartesian = Cartesian3.fromRadians(0.0, 0.0, 100.0);
        return createTileset(pointCloudTilesetUrl).then(function (tileset) {
          expect(scene).toClampToHeightAndCall(
            function (clampedCartesian) {
              expect(clampedCartesian).toBeUndefined();
            },
            cartesian,
            [],
            0.1
          );
          expect(scene).toClampToHeightAndCall(
            function (clampedCartesian) {
              expect(clampedCartesian).toBeDefined();
            },
            cartesian,
            [],
            1.0
          );
        });
      });

      it("throws if cartesian is undefined", function () {
        if (!scene.clampToHeightSupported) {
          return;
        }

        expect(function () {
          scene.clampToHeight(undefined);
        }).toThrowDeveloperError();
      });

      it("throws if scene camera is in 2D", function () {
        if (!scene.clampToHeightSupported) {
          return;
        }

        scene.morphTo2D(0.0);
        var cartesian = Cartesian3.fromRadians(0.0, 0.0, 100000.0);
        expect(function () {
          scene.clampToHeight(cartesian);
        }).toThrowDeveloperError();
      });

      it("throws if scene camera is in CV", function () {
        if (!scene.clampToHeightSupported) {
          return;
        }

        scene.morphToColumbusView(0.0);
        var cartesian = Cartesian3.fromRadians(0.0, 0.0, 100000.0);
        expect(function () {
          scene.clampToHeight(cartesian);
        }).toThrowDeveloperError();
      });

      it("throws if clampToHeight is not supported", function () {
        if (!scene.clampToHeightSupported) {
          return;
        }
        // Disable extension
        var depthTexture = scene.context._depthTexture;
        scene.context._depthTexture = false;

        var cartesian = Cartesian3.fromRadians(0.0, 0.0, 100000.0);
        expect(function () {
          scene.clampToHeight(cartesian);
        }).toThrowDeveloperError();

        // Re-enable extension
        scene.context._depthTexture = depthTexture;
      });
    });

    function pickFromRayMostDetailed(ray, objectsToExclude, width) {
      var result;
      var completed = false;
      scene
        .pickFromRayMostDetailed(ray, objectsToExclude, width)
        .then(function (pickResult) {
          result = pickResult;
          completed = true;
        });
      return pollToPromise(function () {
        // Scene requires manual updates in the tests to move along the promise
        scene.render();
        return completed;
      }).then(function () {
        return result;
      });
    }

    function drillPickFromRayMostDetailed(ray, limit, objectsToExclude, width) {
      var result;
      var completed = false;
      scene
        .drillPickFromRayMostDetailed(ray, limit, objectsToExclude, width)
        .then(function (pickResult) {
          result = pickResult;
          completed = true;
        });
      return pollToPromise(function () {
        // Scene requires manual updates in the tests to move along the promise
        scene.render();
        return completed;
      }).then(function () {
        return result;
      });
    }

    function sampleHeightMostDetailed(cartographics, objectsToExclude, width) {
      var result;
      var completed = false;
      scene
        .sampleHeightMostDetailed(cartographics, objectsToExclude, width)
        .then(function (pickResult) {
          result = pickResult;
          completed = true;
        });
      return pollToPromise(function () {
        // Scene requires manual updates in the tests to move along the promise
        scene.render();
        return completed;
      }).then(function () {
        return result;
      });
    }

    function clampToHeightMostDetailed(cartesians, objectsToExclude, width) {
      var result;
      var completed = false;
      scene
        .clampToHeightMostDetailed(cartesians, objectsToExclude, width)
        .then(function (pickResult) {
          result = pickResult;
          completed = true;
        });
      return pollToPromise(function () {
        // Scene requires manual updates in the tests to move along the promise
        scene.render();
        return completed;
      }).then(function () {
        return result;
      });
    }

    describe("pickFromRayMostDetailed", function () {
      it("picks a tileset", function () {
        if (webglStub) {
          return;
        }
        scene.camera.setView({ destination: offscreenRectangle });
        return createTileset(batchedTilesetUrl).then(function (tileset) {
          return pickFromRayMostDetailed(primitiveRay).then(function (result) {
            var primitive = result.object.primitive;
            var position = result.position;

            expect(primitive).toBe(tileset);

            if (scene.context.depthTexture) {
              var minimumHeight = Cartesian3.fromRadians(0.0, 0.0).x;
              var maximumHeight = minimumHeight + 20.0; // Rough height of tile
              expect(position.x).toBeGreaterThan(minimumHeight);
              expect(position.x).toBeLessThan(maximumHeight);
              expect(position.y).toEqualEpsilon(0.0, CesiumMath.EPSILON5);
              expect(position.z).toEqualEpsilon(0.0, CesiumMath.EPSILON5);
            }
          });
        });
      });

      it("excludes tileset in objectsToExclude list", function () {
        if (webglStub) {
          return;
        }
        scene.camera.setView({ destination: offscreenRectangle });
        return createTileset(batchedTilesetUrl).then(function (tileset) {
          var objectsToExclude = [tileset];
          return pickFromRayMostDetailed(primitiveRay, objectsToExclude).then(
            function (result) {
              expect(result).toBeUndefined();
            }
          );
        });
      });

      it("excludes tileset whose show is false", function () {
        if (webglStub) {
          return;
        }
        scene.camera.setView({ destination: offscreenRectangle });
        return createTileset(batchedTilesetUrl).then(function (tileset) {
          tileset.show = false;
          return pickFromRayMostDetailed(primitiveRay).then(function (result) {
            expect(result).toBeUndefined();
          });
        });
      });

      it("picks a primitive", function () {
        if (webglStub) {
          return;
        }
        var rectangle = createSmallRectangle(0.0);
        scene.camera.setView({ destination: offscreenRectangle });
        return pickFromRayMostDetailed(primitiveRay).then(function (result) {
          var primitive = result.object.primitive;
          var position = result.position;

          expect(primitive).toBe(rectangle);

          if (scene.context.depthTexture) {
            var expectedPosition = Cartesian3.fromRadians(0.0, 0.0);
            expect(position).toEqualEpsilon(
              expectedPosition,
              CesiumMath.EPSILON5
            );
          }
        });
      });

      it("returns undefined if no primitives are picked", function () {
        if (webglStub) {
          return;
        }
        createLargeRectangle(0.0);
        scene.camera.setView({ destination: offscreenRectangle });
        return pickFromRayMostDetailed(offscreenRay).then(function (result) {
          expect(result).toBeUndefined();
        });
      });

<<<<<<< HEAD
        it('changes width', function() {
            if (webglStub) {
                return;
            }
            return createTileset(pointCloudTilesetUrl).then(function(tileset) {
                var promise1 = pickFromRayMostDetailed(primitiveRay, [], 0.1).then(function(result) {
                    expect(result).toBeUndefined();
                });
                var promise2 = pickFromRayMostDetailed(primitiveRay, [], 1.0).then(function(result) {
                    expect(result).toBeDefined();
                });
                return Promise.all([promise1, promise2]);
            });
=======
      it("picks the top primitive", function () {
        if (webglStub) {
          return;
        }
        createLargeRectangle(0.0);
        var rectangle2 = createLargeRectangle(1.0);
        scene.camera.setView({ destination: offscreenRectangle });
        return pickFromRayMostDetailed(primitiveRay).then(function (result) {
          expect(result.object.primitive).toBe(rectangle2);
>>>>>>> 2fd0e8f7
        });
      });

      it("excludes objects", function () {
        if (webglStub) {
          return;
        }
        var rectangle1 = createLargeRectangle(0.0);
        var rectangle2 = createLargeRectangle(1.0);
        var rectangle3 = createLargeRectangle(2.0);
        var rectangle4 = createLargeRectangle(3.0);
        rectangle4.show = false;

        scene.camera.setView({ destination: offscreenRectangle });
        return pickFromRayMostDetailed(primitiveRay, [
          rectangle2,
          rectangle3,
          rectangle4,
        ])
          .then(function (result) {
            expect(result.object.primitive).toBe(rectangle1);
          })
          .then(function () {
            return pickFromRayMostDetailed(primitiveRay).then(function (
              result
            ) {
              expect(result.object.primitive).toBe(rectangle3);
            });
          });
      });

      it("picks primitive that doesn't write depth", function () {
        if (webglStub) {
          return;
        }
        var collection = scene.primitives.add(new PointPrimitiveCollection());
        var point = collection.add({
          position: Cartographic.fromRadians(0.0, 0.0, 100.0),
          disableDepthTestDistance: Number.POSITIVE_INFINITY,
        });

        scene.camera.setView({ destination: offscreenRectangle });
        return pickFromRayMostDetailed(primitiveRay, [], 0.01).then(function (
          result
        ) {
          expect(result.object.primitive).toBe(point);
          expect(result.position).toBeUndefined();
        });
      });

      it("changes width", function () {
        if (webglStub) {
          return;
        }
        return createTileset(pointCloudTilesetUrl).then(function (tileset) {
          var promise1 = pickFromRayMostDetailed(primitiveRay, [], 0.1).then(
            function (result) {
              expect(result).toBeUndefined();
            }
          );
          var promise2 = pickFromRayMostDetailed(primitiveRay, [], 1.0).then(
            function (result) {
              expect(result).toBeDefined();
            }
          );
          return when.all([promise1, promise2]);
        });
      });

      it("throws if ray is undefined", function () {
        expect(function () {
          scene.pickFromRayMostDetailed(undefined);
        }).toThrowDeveloperError();
      });

      it("throws if scene camera is in 2D", function () {
        scene.morphTo2D(0.0);
        expect(function () {
          scene.pickFromRayMostDetailed(undefined);
        }).toThrowDeveloperError();
      });

      it("throws if scene camera is in CV", function () {
        scene.morphToColumbusView(0.0);
        expect(function () {
          scene.pickFromRayMostDetailed(undefined);
        }).toThrowDeveloperError();
      });
    });

    describe("drillPickFromRayMostDetailed", function () {
      it("drill picks a primitive", function () {
        if (webglStub) {
          return;
        }
        var rectangle = createSmallRectangle(0.0);
        scene.camera.setView({ destination: offscreenRectangle });
        return drillPickFromRayMostDetailed(primitiveRay).then(function (
          results
        ) {
          expect(results.length).toBe(1);

          var primitive = results[0].object.primitive;
          var position = results[0].position;

          expect(primitive).toBe(rectangle);

          if (scene.context.depthTexture) {
            var expectedPosition = Cartesian3.fromRadians(0.0, 0.0);
            expect(position).toEqualEpsilon(
              expectedPosition,
              CesiumMath.EPSILON5
            );
          } else {
            expect(position).toBeUndefined();
          }
        });
      });

      it("drill picks multiple primitives", function () {
        if (webglStub) {
          return;
        }
        var rectangle1 = createSmallRectangle(0.0);
        var rectangle2 = createSmallRectangle(1.0);
        scene.camera.setView({ destination: offscreenRectangle });
        return drillPickFromRayMostDetailed(primitiveRay).then(function (
          results
        ) {
          expect(results.length).toBe(2);

          // rectangle2 is picked before rectangle1
          expect(results[0].object.primitive).toBe(rectangle2);
          expect(results[1].object.primitive).toBe(rectangle1);

          if (scene.context.depthTexture) {
            var rectangleCenter1 = Cartesian3.fromRadians(0.0, 0.0, 0.0);
            var rectangleCenter2 = Cartesian3.fromRadians(0.0, 0.0, 1.0);
            expect(results[0].position).toEqualEpsilon(
              rectangleCenter2,
              CesiumMath.EPSILON5
            );
            expect(results[1].position).toEqualEpsilon(
              rectangleCenter1,
              CesiumMath.EPSILON5
            );
          } else {
            expect(results[0].position).toBeUndefined();
            expect(results[1].position).toBeUndefined();
          }
        });
      });

      it("does not drill pick when show is false", function () {
        if (webglStub) {
          return;
        }
        var rectangle1 = createLargeRectangle(0.0);
        var rectangle2 = createLargeRectangle(1.0);
        rectangle2.show = false;
        scene.camera.setView({ destination: offscreenRectangle });
        return drillPickFromRayMostDetailed(primitiveRay).then(function (
          results
        ) {
          expect(results.length).toEqual(1);
          expect(results[0].object.primitive).toEqual(rectangle1);
        });
      });

      it("does not drill pick when alpha is zero", function () {
        if (webglStub) {
          return;
        }
        var rectangle1 = createLargeRectangle(0.0);
        var rectangle2 = createLargeRectangle(1.0);
        rectangle2.appearance.material.uniforms.color.alpha = 0.0;
        scene.camera.setView({ destination: offscreenRectangle });
        return drillPickFromRayMostDetailed(primitiveRay).then(function (
          results
        ) {
          expect(results.length).toEqual(1);
          expect(results[0].object.primitive).toEqual(rectangle1);
        });
      });

      it("returns empty array if no primitives are picked", function () {
        if (webglStub) {
          return;
        }
        createLargeRectangle(0.0);
        createLargeRectangle(1.0);
        scene.camera.setView({ destination: offscreenRectangle });
        return drillPickFromRayMostDetailed(offscreenRay).then(function (
          results
        ) {
          expect(results.length).toEqual(0);
        });
      });

      it("can drill pick batched Primitives with show attribute", function () {
        if (webglStub) {
          return;
        }
        var geometry = new RectangleGeometry({
          rectangle: Rectangle.fromDegrees(-50.0, -50.0, 50.0, 50.0),
          granularity: CesiumMath.toRadians(20.0),
          vertexFormat: EllipsoidSurfaceAppearance.VERTEX_FORMAT,
          height: 0.0,
        });

        var geometryWithHeight = new RectangleGeometry({
          rectangle: Rectangle.fromDegrees(-50.0, -50.0, 50.0, 50.0),
          granularity: CesiumMath.toRadians(20.0),
          vertexFormat: EllipsoidSurfaceAppearance.VERTEX_FORMAT,
          height: 1.0,
        });

        var instance1 = new GeometryInstance({
          id: 1,
          geometry: geometry,
          attributes: {
            show: new ShowGeometryInstanceAttribute(true),
          },
        });

        var instance2 = new GeometryInstance({
          id: 2,
          geometry: geometry,
          attributes: {
            show: new ShowGeometryInstanceAttribute(false),
          },
        });

        var instance3 = new GeometryInstance({
          id: 3,
          geometry: geometryWithHeight,
          attributes: {
            show: new ShowGeometryInstanceAttribute(true),
          },
        });

        var primitive = primitives.add(
          new Primitive({
            geometryInstances: [instance1, instance2, instance3],
            asynchronous: false,
            appearance: new EllipsoidSurfaceAppearance(),
          })
        );

        scene.camera.setView({ destination: offscreenRectangle });
        return drillPickFromRayMostDetailed(primitiveRay).then(function (
          results
        ) {
          expect(results.length).toEqual(2);
          expect(results[0].object.primitive).toEqual(primitive);
          expect(results[0].object.id).toEqual(3);
          expect(results[1].object.primitive).toEqual(primitive);
          expect(results[1].object.id).toEqual(1);
        });
      });

      it("can drill pick without ID", function () {
        if (webglStub) {
          return;
        }
        var geometry = new RectangleGeometry({
          rectangle: Rectangle.fromDegrees(-50.0, -50.0, 50.0, 50.0),
          granularity: CesiumMath.toRadians(20.0),
          vertexFormat: EllipsoidSurfaceAppearance.VERTEX_FORMAT,
        });

        var instance1 = new GeometryInstance({
          geometry: geometry,
          attributes: {
            show: new ShowGeometryInstanceAttribute(true),
          },
        });

        var instance2 = new GeometryInstance({
          geometry: geometry,
          attributes: {
            show: new ShowGeometryInstanceAttribute(true),
          },
        });

        var primitive = primitives.add(
          new Primitive({
            geometryInstances: [instance1, instance2],
            asynchronous: false,
            appearance: new EllipsoidSurfaceAppearance(),
          })
        );

        scene.camera.setView({ destination: offscreenRectangle });
        return drillPickFromRayMostDetailed(primitiveRay).then(function (
          results
        ) {
          expect(results.length).toEqual(1);
          expect(results[0].object.primitive).toEqual(primitive);
        });
      });

      it("can drill pick batched Primitives without show attribute", function () {
        if (webglStub) {
          return;
        }
        var geometry = new RectangleGeometry({
          rectangle: Rectangle.fromDegrees(-50.0, -50.0, 50.0, 50.0),
          granularity: CesiumMath.toRadians(20.0),
          vertexFormat: EllipsoidSurfaceAppearance.VERTEX_FORMAT,
          height: 0.0,
        });

        var geometryWithHeight = new RectangleGeometry({
          rectangle: Rectangle.fromDegrees(-50.0, -50.0, 50.0, 50.0),
          granularity: CesiumMath.toRadians(20.0),
          vertexFormat: EllipsoidSurfaceAppearance.VERTEX_FORMAT,
          height: 1.0,
        });

        var instance1 = new GeometryInstance({
          id: 1,
          geometry: geometry,
        });

        var instance2 = new GeometryInstance({
          id: 2,
          geometry: geometry,
        });

<<<<<<< HEAD
        it('changes width', function() {
            if (webglStub) {
                return;
            }
            return createTileset(pointCloudTilesetUrl).then(function(tileset) {
                var promise1 = drillPickFromRayMostDetailed(primitiveRay, 1, [], 0.1).then(function(result) {
                    expect(result.length).toBe(0);
                });
                var promise2 = drillPickFromRayMostDetailed(primitiveRay, 1, [], 1.0).then(function(result) {
                    expect(result.length).toBe(1);
                });
                return Promise.all([promise1, promise2]);
            });
=======
        var instance3 = new GeometryInstance({
          id: 3,
          geometry: geometryWithHeight,
>>>>>>> 2fd0e8f7
        });

        var primitive = primitives.add(
          new Primitive({
            geometryInstances: [instance1, instance2, instance3],
            asynchronous: false,
            appearance: new EllipsoidSurfaceAppearance(),
          })
        );

        scene.camera.setView({ destination: offscreenRectangle });
        return drillPickFromRayMostDetailed(primitiveRay).then(function (
          results
        ) {
          expect(results.length).toEqual(1);
          expect(results[0].object.primitive).toEqual(primitive);
          expect(results[0].object.id).toEqual(3);
        });
      });

      it("stops drill picking when the limit is reached.", function () {
        if (webglStub) {
          return;
        }
        createLargeRectangle(0.0);
        var rectangle2 = createLargeRectangle(1.0);
        var rectangle3 = createLargeRectangle(2.0);
        var rectangle4 = createLargeRectangle(3.0);

        scene.camera.setView({ destination: offscreenRectangle });
        return drillPickFromRayMostDetailed(primitiveRay, 3).then(function (
          results
        ) {
          expect(results.length).toEqual(3);
          expect(results[0].object.primitive).toEqual(rectangle4);
          expect(results[1].object.primitive).toEqual(rectangle3);
          expect(results[2].object.primitive).toEqual(rectangle2);
        });
      });

      it("excludes objects", function () {
        if (webglStub) {
          return;
        }
        createLargeRectangle(0.0);
        var rectangle2 = createLargeRectangle(1.0);
        var rectangle3 = createLargeRectangle(2.0);
        var rectangle4 = createLargeRectangle(3.0);
        var rectangle5 = createLargeRectangle(4.0);
        scene.camera.setView({ destination: offscreenRectangle });
        return drillPickFromRayMostDetailed(primitiveRay, 2, [
          rectangle5,
          rectangle3,
        ]).then(function (results) {
          expect(results.length).toBe(2);
          expect(results[0].object.primitive).toBe(rectangle4);
          expect(results[1].object.primitive).toBe(rectangle2);
        });
      });

      it("changes width", function () {
        if (webglStub) {
          return;
        }
        return createTileset(pointCloudTilesetUrl).then(function (tileset) {
          var promise1 = drillPickFromRayMostDetailed(
            primitiveRay,
            1,
            [],
            0.1
          ).then(function (result) {
            expect(result.length).toBe(0);
          });
          var promise2 = drillPickFromRayMostDetailed(
            primitiveRay,
            1,
            [],
            1.0
          ).then(function (result) {
            expect(result.length).toBe(1);
          });
          return when.all([promise1, promise2]);
        });
      });

      it("throws if ray is undefined", function () {
        expect(function () {
          scene.drillPickFromRayMostDetailed(undefined);
        }).toThrowDeveloperError();
      });

      it("throws if scene camera is in 2D", function () {
        scene.morphTo2D(0.0);
        expect(function () {
          scene.drillPickFromRayMostDetailed(primitiveRay);
        }).toThrowDeveloperError();
      });

      it("throws if scene camera is in CV", function () {
        scene.morphToColumbusView(0.0);
        expect(function () {
          scene.drillPickFromRayMostDetailed(primitiveRay);
        }).toThrowDeveloperError();
      });
    });

    describe("sampleHeightMostDetailed", function () {
      it("samples height from tileset", function () {
        if (!scene.sampleHeightSupported) {
          return;
        }

        var cartographics = [new Cartographic(0.0, 0.0)];
        return createTileset(batchedTilesetUrl).then(function () {
          return sampleHeightMostDetailed(cartographics).then(function (
            updatedCartographics
          ) {
            var height = updatedCartographics[0].height;
            expect(height).toBeGreaterThan(0.0);
            expect(height).toBeLessThan(20.0); // Rough height of tile
          });
        });
      });

      it("samples height from the globe", function () {
        if (!scene.sampleHeightSupported) {
          return;
        }

        var cartographics = [
          new Cartographic(0.0, 0.0),
          new Cartographic(0.0001, 0.0001),
          new Cartographic(0.0002, 0.0002),
        ];
        var clonedCartographics = [
          new Cartographic(0.0, 0.0),
          new Cartographic(0.0001, 0.0001),
          new Cartographic(0.0002, 0.0002),
        ];
        return createGlobe().then(function () {
          return sampleHeightMostDetailed(cartographics).then(function (
            updatedCartographics
          ) {
            expect(updatedCartographics).toBe(cartographics);
            expect(updatedCartographics.length).toBe(3);
            var previousHeight;
            for (var i = 0; i < 3; ++i) {
              var longitude = updatedCartographics[i].longitude;
              var latitude = updatedCartographics[i].latitude;
              var height = updatedCartographics[i].height;
              expect(longitude).toBe(clonedCartographics[i].longitude);
              expect(latitude).toBe(clonedCartographics[i].latitude);
              expect(height).toBeDefined();
              expect(height).not.toBe(previousHeight);
              previousHeight = height;
            }
          });
        });
      });

      it("does not sample offscreen globe tiles", function () {
        if (!scene.sampleHeightSupported) {
          return;
        }

        var cartographics = [new Cartographic(0.0, 0.0)];
        scene.camera.setView({ destination: offscreenRectangle });
        return createGlobe().then(function () {
          return sampleHeightMostDetailed(cartographics).then(function (
            updatedCartographics
          ) {
            expect(updatedCartographics[0].height).toBeUndefined();
          });
        });
      });

      it("samples height from multiple primitives", function () {
        if (!scene.sampleHeightSupported) {
          return;
        }

        createRectangle(0.0, smallRectangle);
        createRectangle(0.0, offscreenRectangle);

        var cartographics = [
          Rectangle.center(smallRectangle),
          Rectangle.center(offscreenRectangle),
          new Cartographic(-2.0, -2.0),
        ];
        scene.camera.setView({ destination: offscreenRectangle });
        return sampleHeightMostDetailed(cartographics).then(function (
          updatedCartographics
        ) {
          expect(updatedCartographics[0].height).toBeDefined();
          expect(updatedCartographics[1].height).toBeDefined();
          expect(updatedCartographics[2].height).toBeUndefined(); // No primitive occupies this space
        });
      });

      it("samples multiple heights from primitive", function () {
        if (!scene.sampleHeightSupported) {
          return;
        }

        createSmallRectangle(0.0);
        var cartographics = [
          new Cartographic(0.0, 0.0),
          new Cartographic(-0.000001, -0.000001),
          new Cartographic(0.0000005, 0.0000005),
        ];
        scene.camera.setView({ destination: offscreenRectangle });
        return sampleHeightMostDetailed(cartographics).then(function (
          updatedCartographics
        ) {
          var previousHeight;
          for (var i = 0; i < 3; ++i) {
            var height = updatedCartographics[i].height;
            expect(height).toEqualEpsilon(0.0, CesiumMath.EPSILON3);
            expect(height).not.toBe(previousHeight);
            previousHeight = height;
          }
        });
      });

      it("samples height from the top primitive", function () {
        if (!scene.sampleHeightSupported) {
          return;
        }
        createSmallRectangle(0.0);
        createSmallRectangle(1.0);
        var cartographics = [new Cartographic(0.0, 0.0)];
        scene.camera.setView({ destination: offscreenRectangle });
        return sampleHeightMostDetailed(cartographics).then(function (
          updatedCartographics
        ) {
          expect(updatedCartographics[0].height).toEqualEpsilon(
            1.0,
            CesiumMath.EPSILON3
          );
        });
      });

      it("excludes objects", function () {
        if (!scene.sampleHeightSupported) {
          return;
        }

        var rectangle1 = createRectangle(0.0, smallRectangle);
        createRectangle(0.0, offscreenRectangle);
        var rectangle3 = createRectangle(1.0, offscreenRectangle);

        var cartographics = [
          Rectangle.center(smallRectangle),
          Rectangle.center(offscreenRectangle),
          new Cartographic(-2.0, -2.0),
        ];
        scene.camera.setView({ destination: offscreenRectangle });
        return sampleHeightMostDetailed(cartographics, [
          rectangle1,
          rectangle3,
        ]).then(function (updatedCartographics) {
          expect(updatedCartographics[0].height).toBeUndefined(); // This rectangle was excluded
          expect(updatedCartographics[1].height).toEqualEpsilon(
            0.0,
            CesiumMath.EPSILON2
          );
          expect(updatedCartographics[2].height).toBeUndefined(); // No primitive occupies this space
        });
      });

      it("excludes primitive that doesn't write depth", function () {
        if (!scene.sampleHeightSupported) {
          return;
        }

        var rectangle = createSmallRectangle(0.0);

        var height = 100.0;
        var cartographics = [new Cartographic(0.0, 0.0, height)];
        var collection = scene.primitives.add(new PointPrimitiveCollection());
        var point = collection.add({
          position: Cartographic.toCartesian(cartographics[0]),
        });

        scene.camera.setView({ destination: offscreenRectangle });
        return sampleHeightMostDetailed(cartographics)
          .then(function (updatedCartographics) {
            expect(updatedCartographics[0].height).toEqualEpsilon(
              height,
              CesiumMath.EPSILON3
            );
          })
          .then(function () {
            point.disableDepthTestDistance = Number.POSITIVE_INFINITY;
            return sampleHeightMostDetailed(cartographics).then(function (
              updatedCartographics
            ) {
              expect(updatedCartographics[0].height).toEqualEpsilon(
                0.0,
                CesiumMath.EPSILON3
              );
            });
          })
          .then(function () {
            rectangle.show = false;
            return sampleHeightMostDetailed(cartographics).then(function (
              updatedCartographics
            ) {
              expect(updatedCartographics[0].height).toBeUndefined();
            });
          });
      });

      it("changes width", function () {
        if (!scene.sampleHeightSupported) {
          return;
        }

        var cartographics1 = [new Cartographic(0.0, 0.0)];
        var cartographics2 = [new Cartographic(0.0, 0.0)];
        return createTileset(pointCloudTilesetUrl).then(function (tileset) {
          var promise1 = sampleHeightMostDetailed(cartographics1, [], 0.1).then(
            function (updatedCartographics1) {
              expect(updatedCartographics1[0].height).toBeUndefined();
            }
<<<<<<< HEAD

            var cartographics1 = [new Cartographic(0.0, 0.0)];
            var cartographics2 = [new Cartographic(0.0, 0.0)];
            return createTileset(pointCloudTilesetUrl).then(function(tileset) {
                var promise1 = sampleHeightMostDetailed(cartographics1, [], 0.1).then(function(updatedCartographics1) {
                    expect(updatedCartographics1[0].height).toBeUndefined();
                });
                var promise2 = sampleHeightMostDetailed(cartographics2, [], 1.0).then(function(updatedCartographics2) {
                    expect(updatedCartographics2[0].height).toBeDefined();
                });
                return Promise.all([promise1, promise2]);
            });
        });

        it('handles empty array', function() {
            if (!scene.sampleHeightSupported) {
                return;
=======
          );
          var promise2 = sampleHeightMostDetailed(cartographics2, [], 1.0).then(
            function (updatedCartographics2) {
              expect(updatedCartographics2[0].height).toBeDefined();
>>>>>>> 2fd0e8f7
            }
          );
          return when.all([promise1, promise2]);
        });
      });

      it("handles empty array", function () {
        if (!scene.sampleHeightSupported) {
          return;
        }

        var cartographics = [];
        return sampleHeightMostDetailed(cartographics).then(function (
          updatedCartographics
        ) {
          expect(updatedCartographics.length).toBe(0);
        });
      });

      it("throws if positions is undefined", function () {
        if (!scene.sampleHeightSupported) {
          return;
        }

        expect(function () {
          scene.sampleHeightMostDetailed(undefined);
        }).toThrowDeveloperError();
      });

      it("throws if scene camera is in 2D", function () {
        if (!scene.sampleHeightSupported) {
          return;
        }

        scene.morphTo2D(0.0);
        var cartographics = [new Cartographic(0.0, 0.0)];
        expect(function () {
          scene.sampleHeightMostDetailed(cartographics);
        }).toThrowDeveloperError();
      });

      it("throws if scene camera is in CV", function () {
        if (!scene.sampleHeightSupported) {
          return;
        }

        scene.morphToColumbusView(0.0);
        var cartographics = [new Cartographic(0.0, 0.0)];
        expect(function () {
          scene.sampleHeightMostDetailed(cartographics);
        }).toThrowDeveloperError();
      });

      it("throws if sampleHeight is not supported", function () {
        if (!scene.sampleHeightSupported) {
          return;
        }
        // Disable extension
        var depthTexture = scene.context._depthTexture;
        scene.context._depthTexture = false;

        var cartographics = [new Cartographic(0.0, 0.0)];
        expect(function () {
          scene.sampleHeightMostDetailed(cartographics);
        }).toThrowDeveloperError();

        // Re-enable extension
        scene.context._depthTexture = depthTexture;
      });
    });

    describe("clampToHeightMostDetailed", function () {
      it("clamps to tileset", function () {
        if (!scene.clampToHeightSupported) {
          return;
        }

        var cartesians = [Cartesian3.fromRadians(0.0, 0.0, 100000.0)];
        return createTileset(batchedTilesetUrl).then(function () {
          return clampToHeightMostDetailed(cartesians).then(function (
            updatedCartesians
          ) {
            var minimumHeight = Cartesian3.fromRadians(0.0, 0.0).x;
            var maximumHeight = minimumHeight + 20.0; // Rough height of tile
            var position = updatedCartesians[0];
            expect(position.x).toBeGreaterThan(minimumHeight);
            expect(position.x).toBeLessThan(maximumHeight);
            expect(position.y).toEqualEpsilon(0.0, CesiumMath.EPSILON5);
            expect(position.z).toEqualEpsilon(0.0, CesiumMath.EPSILON5);
          });
        });
      });

      it("clamps to the globe", function () {
        if (!scene.clampToHeightSupported) {
          return;
        }

        var cartesians = [
          Cartesian3.fromRadians(0.0, 0.0, 100000.0),
          Cartesian3.fromRadians(0.0001, 0.0001, 100000.0),
          Cartesian3.fromRadians(0.0002, 0.0002, 100000.0),
        ];
        var clonedCartesians = [
          Cartesian3.fromRadians(0.0, 0.0, 100000.0),
          Cartesian3.fromRadians(0.0001, 0.0001, 100000.0),
          Cartesian3.fromRadians(0.0002, 0.0002, 100000.0),
        ];
        return createGlobe().then(function () {
          return clampToHeightMostDetailed(cartesians).then(function (
            updatedCartesians
          ) {
            expect(updatedCartesians).toBe(cartesians);
            expect(updatedCartesians.length).toBe(3);
            var previousCartesian;
            for (var i = 0; i < 3; ++i) {
              expect(updatedCartesians[i]).not.toEqual(clonedCartesians[i]);
              expect(updatedCartesians[i]).not.toEqual(previousCartesian);
              previousCartesian = updatedCartesians[i];
            }
          });
        });
      });

      it("does not clamp to offscreen globe tiles", function () {
        if (!scene.clampToHeightSupported) {
          return;
        }

        var cartesians = [Cartesian3.fromRadians(0.0, 0.0, 100000.0)];
        scene.camera.setView({ destination: offscreenRectangle });
        return createGlobe().then(function () {
          return clampToHeightMostDetailed(cartesians).then(function (
            updatedCartesians
          ) {
            expect(updatedCartesians[0]).toBeUndefined();
          });
        });
      });

      it("clamps to multiple primitives", function () {
        if (!scene.clampToHeightSupported) {
          return;
        }

        createRectangle(0.0, smallRectangle);
        createRectangle(0.0, offscreenRectangle);

        var cartesians = [
          Cartographic.toCartesian(Rectangle.center(smallRectangle)),
          Cartographic.toCartesian(Rectangle.center(offscreenRectangle)),
          Cartesian3.fromRadians(-2.0, -2.0),
        ];
        scene.camera.setView({ destination: offscreenRectangle });
        return clampToHeightMostDetailed(cartesians).then(function (
          updatedCartesians
        ) {
          expect(updatedCartesians[0]).toBeDefined();
          expect(updatedCartesians[1]).toBeDefined();
          expect(updatedCartesians[2]).toBeUndefined(); // No primitive occupies this space
        });
      });

      it("clamps to primitive", function () {
        if (!scene.clampToHeightSupported) {
          return;
        }

<<<<<<< HEAD
            var cartesian = Cartesian3.fromRadians(0.0, 0.0, 100.0);
            var cartesians1 = [Cartesian3.clone(cartesian)];
            var cartesians2 = [Cartesian3.clone(cartesian)];
            return createTileset(pointCloudTilesetUrl).then(function(tileset) {
                var promise1 = clampToHeightMostDetailed(cartesians1, [], 0.1).then(function(clampedCartesians1) {
                    expect(clampedCartesians1[0]).toBeUndefined();
                });
                var promise2 = clampToHeightMostDetailed(cartesians2, [], 1.0).then(function(clampedCartesians2) {
                    expect(clampedCartesians2[0]).toBeDefined();
                });
                return Promise.all([promise1, promise2]);
            });
        });
=======
        createSmallRectangle(0.0);
        var cartesians = [
          Cartesian3.fromRadians(0.0, 0.0, 100000.0),
          Cartesian3.fromRadians(-0.000001, -0.000001, 100000.0),
          Cartesian3.fromRadians(0.0000005, 0.0000005, 100000.0),
        ];
        var expectedCartesians = [
          Cartesian3.fromRadians(0.0, 0.0, 0.0),
          Cartesian3.fromRadians(-0.000001, -0.000001, 0.0),
          Cartesian3.fromRadians(0.0000005, 0.0000005, 0.0),
        ];
        scene.camera.setView({ destination: offscreenRectangle });
        return clampToHeightMostDetailed(cartesians).then(function (
          updatedCartesians
        ) {
          var previousCartesian;
          for (var i = 0; i < 3; ++i) {
            expect(updatedCartesians[i]).toEqualEpsilon(
              expectedCartesians[i],
              CesiumMath.EPSILON5
            );
            expect(updatedCartesians[i]).not.toEqual(previousCartesian);
            previousCartesian = updatedCartesians[i];
          }
        });
      });

      it("clamps to top primitive", function () {
        if (!scene.clampToHeightSupported) {
          return;
        }
        createSmallRectangle(0.0);
        createSmallRectangle(1.0);
        var cartesians = [Cartesian3.fromRadians(0.0, 0.0)];
        scene.camera.setView({ destination: offscreenRectangle });
        return clampToHeightMostDetailed(cartesians).then(function (
          updatedCartesians
        ) {
          var expectedCartesian = Cartesian3.fromRadians(0.0, 0.0, 1.0);
          expect(updatedCartesians[0]).toEqualEpsilon(
            expectedCartesian,
            CesiumMath.EPSILON5
          );
        });
      });

      it("excludes objects", function () {
        if (!scene.clampToHeightSupported) {
          return;
        }
>>>>>>> 2fd0e8f7

        var rectangle1 = createRectangle(0.0, smallRectangle);
        createRectangle(0.0, offscreenRectangle);
        var rectangle3 = createRectangle(1.0, offscreenRectangle);

        var cartesians = [
          Cartographic.toCartesian(Rectangle.center(smallRectangle)),
          Cartographic.toCartesian(Rectangle.center(offscreenRectangle)),
          Cartesian3.fromRadians(-2.0, -2.0),
        ];
        scene.camera.setView({ destination: offscreenRectangle });
        return clampToHeightMostDetailed(cartesians, [
          rectangle1,
          rectangle3,
        ]).then(function (updatedCartesians) {
          var expectedCartesian = Cartographic.toCartesian(
            Rectangle.center(offscreenRectangle)
          );
          expect(updatedCartesians[0]).toBeUndefined(); // This rectangle was excluded
          expect(updatedCartesians[1]).toEqualEpsilon(
            expectedCartesian,
            CesiumMath.EPSILON2
          );
          expect(updatedCartesians[2]).toBeUndefined(); // No primitive occupies this space
        });
      });

      it("excludes primitive that doesn't write depth", function () {
        if (!scene.clampToHeightSupported) {
          return;
        }

        var rectangle = createSmallRectangle(0.0);

        var height = 100.0;
        var cartesian = Cartesian3.fromRadians(0.0, 0.0, height);
        var cartesians1 = [Cartesian3.clone(cartesian)];
        var cartesians2 = [Cartesian3.clone(cartesian)];
        var cartesians3 = [Cartesian3.clone(cartesian)];
        var collection = scene.primitives.add(new PointPrimitiveCollection());
        var point = collection.add({
          position: cartesian,
        });

        scene.camera.setView({ destination: offscreenRectangle });
        return clampToHeightMostDetailed(cartesians1)
          .then(function (updatedCartesians) {
            expect(updatedCartesians[0]).toEqualEpsilon(
              cartesian,
              CesiumMath.EPSILON3
            );
          })
          .then(function () {
            point.disableDepthTestDistance = Number.POSITIVE_INFINITY;
            return clampToHeightMostDetailed(cartesians2).then(function (
              updatedCartesians
            ) {
              expect(updatedCartesians[0]).toEqualEpsilon(
                cartesian,
                CesiumMath.EPSILON3
              );
            });
          })
          .then(function () {
            rectangle.show = false;
            return clampToHeightMostDetailed(cartesians3).then(function (
              updatedCartesians
            ) {
              expect(updatedCartesians[0]).toBeUndefined();
            });
          });
      });

      it("changes width", function () {
        if (!scene.clampToHeightSupported) {
          return;
        }

        var cartesian = Cartesian3.fromRadians(0.0, 0.0, 100.0);
        var cartesians1 = [Cartesian3.clone(cartesian)];
        var cartesians2 = [Cartesian3.clone(cartesian)];
        return createTileset(pointCloudTilesetUrl).then(function (tileset) {
          var promise1 = clampToHeightMostDetailed(cartesians1, [], 0.1).then(
            function (clampedCartesians1) {
              expect(clampedCartesians1[0]).toBeUndefined();
            }
          );
          var promise2 = clampToHeightMostDetailed(cartesians2, [], 1.0).then(
            function (clampedCartesians2) {
              expect(clampedCartesians2[0]).toBeDefined();
            }
          );
          return when.all([promise1, promise2]);
        });
      });

      it("handles empty array", function () {
        if (!scene.clampToHeightSupported) {
          return;
        }

        var cartesians = [];
        return sampleHeightMostDetailed(cartesians).then(function (
          updatedCartesians
        ) {
          expect(updatedCartesians.length).toBe(0);
        });
      });

      it("throws if cartesians is undefined", function () {
        if (!scene.clampToHeightSupported) {
          return;
        }

        expect(function () {
          scene.clampToHeightMostDetailed(undefined);
        }).toThrowDeveloperError();
      });

      it("throws if scene camera is in 2D", function () {
        if (!scene.clampToHeightSupported) {
          return;
        }

        scene.morphTo2D(0.0);
        var cartesians = [Cartesian3.fromRadians(0.0, 0.0)];
        expect(function () {
          scene.clampToHeightMostDetailed(cartesians);
        }).toThrowDeveloperError();
      });

      it("throws if scene camera is in CV", function () {
        if (!scene.clampToHeightSupported) {
          return;
        }

        scene.morphToColumbusView(0.0);
        var cartesians = [Cartesian3.fromRadians(0.0, 0.0)];
        expect(function () {
          scene.clampToHeightMostDetailed(cartesians);
        }).toThrowDeveloperError();
      });

      it("throws if clampToHeight is not supported", function () {
        if (!scene.clampToHeightSupported) {
          return;
        }
        // Disable extension
        var depthTexture = scene.context._depthTexture;
        scene.context._depthTexture = false;

        var cartesians = [Cartesian3.fromRadians(0.0, 0.0)];
        expect(function () {
          scene.clampToHeightMostDetailed(cartesians);
        }).toThrowDeveloperError();

        // Re-enable extension
        scene.context._depthTexture = depthTexture;
      });
    });

    it("calls multiple picking functions within the same frame", function () {
      if (!scene.clampToHeightSupported || !scene.pickPositionSupported) {
        return;
      }

      createSmallRectangle(0.0);
      var offscreenRectanglePrimitive = createRectangle(
        0.0,
        offscreenRectangle
      );
      offscreenRectanglePrimitive.appearance.material.uniforms.color = new Color(
        1.0,
        0.0,
        0.0,
        1.0
      );

      scene.camera.setView({ destination: offscreenRectangle });

      // Call render. Lays down depth for the pickPosition call
      scene.renderForSpecs();

      var cartographic = Cartographic.fromRadians(0.0, 0.0, 100000.0);
      var cartesian = Cartographic.toCartesian(cartographic);
      var cartesians = [Cartesian3.clone(cartesian)];
      var cartographics = [cartographic];

      // Call clampToHeight
      expect(scene).toClampToHeightAndCall(function (cartesian) {
        var expectedCartesian = Cartesian3.fromRadians(0.0, 0.0);
        expect(cartesian).toEqualEpsilon(
          expectedCartesian,
          CesiumMath.EPSILON5
        );
      }, cartesian);

      // Call pickPosition
      expect(scene).toPickPositionAndCall(function (cartesian) {
        var expectedCartesian = Cartographic.toCartesian(
          Rectangle.center(offscreenRectangle)
        );
        expect(cartesian).toEqualEpsilon(
          expectedCartesian,
          CesiumMath.EPSILON5
        );
      });

      // Call clampToHeight again
      expect(scene).toClampToHeightAndCall(function (cartesian) {
        var expectedCartesian = Cartesian3.fromRadians(0.0, 0.0);
        expect(cartesian).toEqualEpsilon(
          expectedCartesian,
          CesiumMath.EPSILON5
        );
      }, cartesian);

      // Call pick
      expect(scene).toPickPrimitive(offscreenRectanglePrimitive);

      // Call clampToHeight again
      expect(scene).toClampToHeightAndCall(function (cartesian) {
        var expectedCartesian = Cartesian3.fromRadians(0.0, 0.0);
        expect(cartesian).toEqualEpsilon(
          expectedCartesian,
          CesiumMath.EPSILON5
        );
      }, cartesian);

      // Call pickPosition on translucent primitive and returns undefined
      offscreenRectanglePrimitive.appearance.material.uniforms.color = new Color(
        1.0,
        0.0,
        0.0,
        0.5
      );
      scene.renderForSpecs();
      expect(scene).toPickPositionAndCall(function (cartesian) {
        expect(cartesian).toBeUndefined();
      });

      // Call clampToHeight again
      expect(scene).toClampToHeightAndCall(function (cartesian) {
        var expectedCartesian = Cartesian3.fromRadians(0.0, 0.0);
        expect(cartesian).toEqualEpsilon(
          expectedCartesian,
          CesiumMath.EPSILON5
        );
      }, cartesian);

      // Call pickPosition on translucent primitive with pickTranslucentDepth
      scene.pickTranslucentDepth = true;
      scene.renderForSpecs();
      expect(scene).toPickPositionAndCall(function (cartesian) {
        var expectedCartesian = Cartographic.toCartesian(
          Rectangle.center(offscreenRectangle)
        );
        expect(cartesian).toEqualEpsilon(
          expectedCartesian,
          CesiumMath.EPSILON5
        );
      });

      // Mix async and sync requests
      var results = [];
      var completed = 0;
      scene
        .clampToHeightMostDetailed(cartesians)
        .then(function (updatedCartesians) {
          results.push(updatedCartesians);
          completed++;
        });
      scene
        .sampleHeightMostDetailed(cartographics)
        .then(function (updatedCartographics) {
          results.push(updatedCartographics);
          completed++;
        });

      // Call clampToHeight again
      expect(scene).toClampToHeightAndCall(function (cartesian) {
        var expectedCartesian = Cartesian3.fromRadians(0.0, 0.0);
        expect(cartesian).toEqualEpsilon(
          expectedCartesian,
          CesiumMath.EPSILON5
        );
      }, cartesian);

      return pollToPromise(function () {
        // Scene requires manual updates in the tests to move along the promise
        scene.render();
        return completed === 2;
      }).then(function () {
        expect(results[0][0]).toBeDefined();
        expect(results[1][0].height).toBeDefined();
      });
    });
  },
  "WebGL"
);<|MERGE_RESOLUTION|>--- conflicted
+++ resolved
@@ -1,33 +1,3 @@
-<<<<<<< HEAD
-import { Cartesian3 } from '../../Source/Cesium.js';
-import { Cartographic } from '../../Source/Cesium.js';
-import { Color } from '../../Source/Cesium.js';
-import { Ellipsoid } from '../../Source/Cesium.js';
-import { FeatureDetection } from '../../Source/Cesium.js';
-import { GeometryInstance } from '../../Source/Cesium.js';
-import { Math as CesiumMath } from '../../Source/Cesium.js';
-import { Matrix4 } from '../../Source/Cesium.js';
-import { OrthographicFrustum } from '../../Source/Cesium.js';
-import { PerspectiveFrustum } from '../../Source/Cesium.js';
-import { Ray } from '../../Source/Cesium.js';
-import { Rectangle } from '../../Source/Cesium.js';
-import { RectangleGeometry } from '../../Source/Cesium.js';
-import { ShowGeometryInstanceAttribute } from '../../Source/Cesium.js';
-import { Transforms } from '../../Source/Cesium.js';
-import { Cesium3DTileStyle } from '../../Source/Cesium.js';
-import { EllipsoidSurfaceAppearance } from '../../Source/Cesium.js';
-import { Globe } from '../../Source/Cesium.js';
-import { PointPrimitiveCollection } from '../../Source/Cesium.js';
-import { Primitive } from '../../Source/Cesium.js';
-import { SceneMode } from '../../Source/Cesium.js';
-import Cesium3DTilesTester from '../Cesium3DTilesTester.js';
-import createCanvas from '../createCanvas.js';
-import createScene from '../createScene.js';
-import pollToPromise from '../pollToPromise.js';
-
-describe('Scene/Pick', function() {
-
-=======
 import { Cartesian3 } from "../../Source/Cesium.js";
 import { Cartographic } from "../../Source/Cesium.js";
 import { Color } from "../../Source/Cesium.js";
@@ -53,12 +23,10 @@
 import createCanvas from "../createCanvas.js";
 import createScene from "../createScene.js";
 import pollToPromise from "../pollToPromise.js";
-import { when } from "../../Source/Cesium.js";
 
 describe(
   "Scene/Pick",
   function () {
->>>>>>> 2fd0e8f7
     // It's not easily possible to mock the most detailed pick functions
     // so don't run those tests when using the WebGL stub
     var webglStub = !!window.webglStub;
@@ -1496,21 +1464,6 @@
         });
       });
 
-<<<<<<< HEAD
-        it('changes width', function() {
-            if (webglStub) {
-                return;
-            }
-            return createTileset(pointCloudTilesetUrl).then(function(tileset) {
-                var promise1 = pickFromRayMostDetailed(primitiveRay, [], 0.1).then(function(result) {
-                    expect(result).toBeUndefined();
-                });
-                var promise2 = pickFromRayMostDetailed(primitiveRay, [], 1.0).then(function(result) {
-                    expect(result).toBeDefined();
-                });
-                return Promise.all([promise1, promise2]);
-            });
-=======
       it("picks the top primitive", function () {
         if (webglStub) {
           return;
@@ -1520,7 +1473,6 @@
         scene.camera.setView({ destination: offscreenRectangle });
         return pickFromRayMostDetailed(primitiveRay).then(function (result) {
           expect(result.object.primitive).toBe(rectangle2);
->>>>>>> 2fd0e8f7
         });
       });
 
@@ -1586,7 +1538,7 @@
               expect(result).toBeDefined();
             }
           );
-          return when.all([promise1, promise2]);
+          return Promise.all([promise1, promise2]);
         });
       });
 
@@ -1851,25 +1803,9 @@
           geometry: geometry,
         });
 
-<<<<<<< HEAD
-        it('changes width', function() {
-            if (webglStub) {
-                return;
-            }
-            return createTileset(pointCloudTilesetUrl).then(function(tileset) {
-                var promise1 = drillPickFromRayMostDetailed(primitiveRay, 1, [], 0.1).then(function(result) {
-                    expect(result.length).toBe(0);
-                });
-                var promise2 = drillPickFromRayMostDetailed(primitiveRay, 1, [], 1.0).then(function(result) {
-                    expect(result.length).toBe(1);
-                });
-                return Promise.all([promise1, promise2]);
-            });
-=======
         var instance3 = new GeometryInstance({
           id: 3,
           geometry: geometryWithHeight,
->>>>>>> 2fd0e8f7
         });
 
         var primitive = primitives.add(
@@ -1951,7 +1887,7 @@
           ).then(function (result) {
             expect(result.length).toBe(1);
           });
-          return when.all([promise1, promise2]);
+          return Promise.all([promise1, promise2]);
         });
       });
 
@@ -2195,33 +2131,13 @@
             function (updatedCartographics1) {
               expect(updatedCartographics1[0].height).toBeUndefined();
             }
-<<<<<<< HEAD
-
-            var cartographics1 = [new Cartographic(0.0, 0.0)];
-            var cartographics2 = [new Cartographic(0.0, 0.0)];
-            return createTileset(pointCloudTilesetUrl).then(function(tileset) {
-                var promise1 = sampleHeightMostDetailed(cartographics1, [], 0.1).then(function(updatedCartographics1) {
-                    expect(updatedCartographics1[0].height).toBeUndefined();
-                });
-                var promise2 = sampleHeightMostDetailed(cartographics2, [], 1.0).then(function(updatedCartographics2) {
-                    expect(updatedCartographics2[0].height).toBeDefined();
-                });
-                return Promise.all([promise1, promise2]);
-            });
-        });
-
-        it('handles empty array', function() {
-            if (!scene.sampleHeightSupported) {
-                return;
-=======
           );
           var promise2 = sampleHeightMostDetailed(cartographics2, [], 1.0).then(
             function (updatedCartographics2) {
               expect(updatedCartographics2[0].height).toBeDefined();
->>>>>>> 2fd0e8f7
             }
           );
-          return when.all([promise1, promise2]);
+          return Promise.all([promise1, promise2]);
         });
       });
 
@@ -2387,21 +2303,6 @@
           return;
         }
 
-<<<<<<< HEAD
-            var cartesian = Cartesian3.fromRadians(0.0, 0.0, 100.0);
-            var cartesians1 = [Cartesian3.clone(cartesian)];
-            var cartesians2 = [Cartesian3.clone(cartesian)];
-            return createTileset(pointCloudTilesetUrl).then(function(tileset) {
-                var promise1 = clampToHeightMostDetailed(cartesians1, [], 0.1).then(function(clampedCartesians1) {
-                    expect(clampedCartesians1[0]).toBeUndefined();
-                });
-                var promise2 = clampToHeightMostDetailed(cartesians2, [], 1.0).then(function(clampedCartesians2) {
-                    expect(clampedCartesians2[0]).toBeDefined();
-                });
-                return Promise.all([promise1, promise2]);
-            });
-        });
-=======
         createSmallRectangle(0.0);
         var cartesians = [
           Cartesian3.fromRadians(0.0, 0.0, 100000.0),
@@ -2452,7 +2353,6 @@
         if (!scene.clampToHeightSupported) {
           return;
         }
->>>>>>> 2fd0e8f7
 
         var rectangle1 = createRectangle(0.0, smallRectangle);
         createRectangle(0.0, offscreenRectangle);
@@ -2545,7 +2445,7 @@
               expect(clampedCartesians2[0]).toBeDefined();
             }
           );
-          return when.all([promise1, promise2]);
+          return Promise.all([promise1, promise2]);
         });
       });
 
