<?xml version="1.0" encoding="UTF-8"?>
<configuration>
    <system.webServer>
        <staticContent>
            <remove fileExtension=".czml" />
            <mimeMap fileExtension=".czml" mimeType="application/json" />
            <remove fileExtension=".glsl" />
            <mimeMap fileExtension=".glsl" mimeType="text/plain" />
            <remove fileExtension=".gltf" />
<<<<<<< HEAD
            <mimeMap fileExtension=".gltf" mimeType="model/vnd.gltf+json" />
            <remove fileExtension=".glb" />
            <mimeMap fileExtension=".glb" mimeType="model/vnd.gltf.binary" />
            <remove fileExtension=".b3dm" />
            <mimeMap fileExtension=".b3dm" mimeType="application/octet-stream" />
            <remove fileExtension=".pnts" />
            <mimeMap fileExtension=".pnts" mimeType="application/octet-stream" />
            <remove fileExtension=".i3dm" />
            <mimeMap fileExtension=".i3dm" mimeType="application/octet-stream" />
            <remove fileExtension=".cmpt" />
            <mimeMap fileExtension=".cmpt" mimeType="application/octet-stream" />
=======
            <mimeMap fileExtension=".gltf" mimeType="model/gltf+json" />
            <remove fileExtension=".bgltf" />
            <mimeMap fileExtension=".bgltf" mimeType="model/gltf.binary" />
            <remove fileExtension=".glb" />
            <mimeMap fileExtension=".glb" mimeType="model/gltf.binary" />
>>>>>>> dd8583c7
            <remove fileExtension=".json" />
            <mimeMap fileExtension=".json" mimeType="application/json" />
            <remove fileExtension=".geojson" />
            <mimeMap fileExtension=".geojson" mimeType="application/json" />
            <remove fileExtension=".topojson" />
            <mimeMap fileExtension=".topojson" mimeType="application/json" />
            <remove fileExtension=".woff" />
            <mimeMap fileExtension=".woff" mimeType="application/font-woff" />
            <remove fileExtension=".woff2" />
            <mimeMap fileExtension=".woff2" mimeType="application/font-woff2" />
            <remove fileExtension=".kml" />
            <mimeMap fileExtension=".kml" mimeType="application/vnd.google-earth.kml+xml" />
            <remove fileExtension=".kmz" />
            <mimeMap fileExtension=".kmz" mimeType="application/vnd.google-earth.kmz" />
            <remove fileExtension=".svg" />
            <mimeMap fileExtension=".svg" mimeType="image/svg+xml" />
            <remove fileExtension=".terrain" />
            <mimeMap fileExtension=".terrain" mimeType="application/vnd.quantized-mesh" />
            <remove fileExtension=".ktx" />
            <mimeMap fileExtension=".ktx" mimeType="image/ktx" />
            <remove fileExtension=".crn" />
            <mimeMap fileExtension=".crn" mimeType="image/crn" />
        </staticContent>
    </system.webServer>
</configuration><|MERGE_RESOLUTION|>--- conflicted
+++ resolved
@@ -6,11 +6,6 @@
             <mimeMap fileExtension=".czml" mimeType="application/json" />
             <remove fileExtension=".glsl" />
             <mimeMap fileExtension=".glsl" mimeType="text/plain" />
-            <remove fileExtension=".gltf" />
-<<<<<<< HEAD
-            <mimeMap fileExtension=".gltf" mimeType="model/vnd.gltf+json" />
-            <remove fileExtension=".glb" />
-            <mimeMap fileExtension=".glb" mimeType="model/vnd.gltf.binary" />
             <remove fileExtension=".b3dm" />
             <mimeMap fileExtension=".b3dm" mimeType="application/octet-stream" />
             <remove fileExtension=".pnts" />
@@ -19,13 +14,12 @@
             <mimeMap fileExtension=".i3dm" mimeType="application/octet-stream" />
             <remove fileExtension=".cmpt" />
             <mimeMap fileExtension=".cmpt" mimeType="application/octet-stream" />
-=======
+            <remove fileExtension=".gltf" />
             <mimeMap fileExtension=".gltf" mimeType="model/gltf+json" />
             <remove fileExtension=".bgltf" />
             <mimeMap fileExtension=".bgltf" mimeType="model/gltf.binary" />
             <remove fileExtension=".glb" />
             <mimeMap fileExtension=".glb" mimeType="model/gltf.binary" />
->>>>>>> dd8583c7
             <remove fileExtension=".json" />
             <mimeMap fileExtension=".json" mimeType="application/json" />
             <remove fileExtension=".geojson" />
