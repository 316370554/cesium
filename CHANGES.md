--- conflicted
+++ resolved
@@ -12,14 +12,10 @@
 - Improved `MaterialProperty` JSDoc and TypeScript type definitions, which were missing the ability to take primitive types in addition to Property instances in their constructor. [#8904](https://github.com/CesiumGS/cesium/pull/8904)
 - Fixed `EllipsoidGeodesic` JSDoc and TypeScript type definitions which incorrectly listed `result` as required. [#8904](https://github.com/CesiumGS/cesium/pull/8904)
 - Fixed a bug with handling of PixelFormat's flipY. [#8893](https://github.com/CesiumGS/cesium/pull/8893)
-<<<<<<< HEAD
 - Fixed JSDoc and TypeScript for `buildModuleUrl`, which was accidentally excluded from the official CesiumJS API.
-- Fixed JSDoc and TypeScript type definitions for all `ImageryProvider` types, which were missing `defaultNightAlpha` and `defaultDayAlpha` properties.
-=======
 - Fixed JSDoc and TypeScript type definitions for all `ImageryProvider` types, which were missing `defaultNightAlpha` and `defaultDayAlpha` properties. [#8908](https://github.com/CesiumGS/cesium/pull/8908)
 - Fixed JSDoc and TypeScript type definitions for `EllipsoidTangentPlane.fromPoints`, which takes an array of `Cartesian3`, not a single instance. [#8928](https://github.com/CesiumGS/cesium/pull/8928)
 - Fixed JSDoc and TypeScript type definitions for `EntityCollection.getById` and `CompositeEntityCollection.getById`, which can both return undefined. [#8928](https://github.com/CesiumGS/cesium/pull/8928)
->>>>>>> 2edd86fe
 - Fixed JSDoc and TypeScript type definitions for `Viewer` options parameter, which was incorrectly listed as required.
 - Fixed a memory leak where some 3D Tiles requests were being unintentionally retained after the requests were cancelled. [#8843](https://github.com/CesiumGS/cesium/pull/8843)
 
