--- conflicted
+++ resolved
@@ -10,11 +10,8 @@
 
 - Fixed several artifcats on mobile devices caused by using insufficient precision. [#9064](https://github.com/CesiumGS/cesium/pull/9064)
 - Fixed handling of `data:` scheme for the Cesium ion logo URL. [#9085](https://github.com/CesiumGS/cesium/pull/9085)
-<<<<<<< HEAD
-- Fixed an issue where a request for availability tile of the reference layer is delayed when throttle option is on. [##9099](https://github.com/CesiumGS/cesium/pull/9099)
-=======
 - Fixed an issue where the boundary rectangles in `TileAvailability` are not sorted correctly, causing terrain to sometimes fail to achieve its maximum detail. [#9098](https://github.com/CesiumGS/cesium/pull/9098)
->>>>>>> d33cff07
+- Fixed an issue where a request for an availability tile of the reference layer is delayed because the throttle option is on. [##9099](https://github.com/CesiumGS/cesium/pull/9099)
 
 ### 1.72 - 2020-08-03
 
